--- conflicted
+++ resolved
@@ -4,11 +4,7 @@
 import classNames from 'classnames';
 import { FormGroup, InputGroup, Position, Classes } from '@blueprintjs/core';
 import { DateInput } from '@blueprintjs/datetime';
-<<<<<<< HEAD
-import { FastField, ErrorMessage, useFormikContext, useFormik } from 'formik';
-=======
-import { FastField, ErrorMessage } from 'formik';
->>>>>>> fe87713d
+import { FastField, ErrorMessage, useFormikContext } from 'formik';
 
 import {
   FeatureCan,
