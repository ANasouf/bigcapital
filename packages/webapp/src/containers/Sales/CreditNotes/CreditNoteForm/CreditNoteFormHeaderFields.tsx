// @ts-nocheck
import React from 'react';
import classNames from 'classnames';
import styled from 'styled-components';
import { FormGroup, InputGroup, Position } from '@blueprintjs/core';
import { DateInput } from '@blueprintjs/datetime';
import { FastField, ErrorMessage } from 'formik';

import { CLASSES } from '@/constants/classes';
import {
  CustomerSelectField,
  FieldRequiredHint,
  Icon,
  FormattedMessage as T,
  CustomerDrawerLink,
<<<<<<< HEAD
  FFormGroup,
  FInputGroup,
  CustomersSelect,
=======
>>>>>>> fe87713d
} from '@/components';
import { customerNameFieldShouldUpdate } from './utils';

import { useCreditNoteFormContext } from './CreditNoteFormProvider';
import { CreditNoteExchangeRateInputField } from './components';
import { CreditNoteTransactionNoField } from './CreditNoteTransactionNoField';
import {
  momentFormatter,
  tansformDateValue,
  inputIntent,
  handleDateChange,
} from '@/utils';

/**
 * Credit note form header fields.
 */
export default function CreditNoteFormHeaderFields({}) {
  return (
    <div className={classNames(CLASSES.PAGE_FORM_HEADER_FIELDS)}>
      {/* ----------- Customer name ----------- */}
      <CreditNoteCustomersSelect />

      {/* ----------- Exchange rate ----------- */}
      <CreditNoteExchangeRateInputField
        name={'exchange_rate'}
        formGroupProps={{ label: ' ', inline: true }}
      />
      {/* ----------- Credit note date ----------- */}
      <FastField name={'credit_note_date'}>
        {({ form, field: { value }, meta: { error, touched } }) => (
          <FormGroup
            label={<T id={'credit_note.label_credit_note_date'} />}
            inline={true}
            labelInfo={<FieldRequiredHint />}
            className={classNames('form-group--credit_note_date', CLASSES.FILL)}
            intent={inputIntent({ error, touched })}
            helperText={<ErrorMessage name="credit_note_date" />}
          >
            <DateInput
              {...momentFormatter('YYYY/MM/DD')}
              value={tansformDateValue(value)}
              onChange={handleDateChange((formattedDate) => {
                form.setFieldValue('credit_note_date', formattedDate);
              })}
              popoverProps={{ position: Position.BOTTOM_LEFT, minimal: true }}
              inputProps={{
                leftIcon: <Icon icon={'date-range'} />,
              }}
            />
          </FormGroup>
        )}
      </FastField>
      {/* ----------- Credit note # ----------- */}
      <CreditNoteTransactionNoField />

      {/* ----------- Reference ----------- */}
      <FastField name={'reference_no'}>
        {({ field, meta: { error, touched } }) => (
          <FormGroup
            label={<T id={'reference_no'} />}
            inline={true}
            className={classNames('form-group--reference', CLASSES.FILL)}
            intent={inputIntent({ error, touched })}
            helperText={<ErrorMessage name="reference_no" />}
          >
            <InputGroup minimal={true} {...field} />
          </FormGroup>
        )}
      </FastField>
    </div>
  );
}

/**
 * Customer select field of credit note form.
 * @returns {React.ReactNode}
 */
function CreditNoteCustomersSelect() {
  // Credit note form context.
  const { customers } = useCreditNoteFormContext();
  const { setFieldValue, values } = useFormikContext();

  return (
    <FFormGroup
      name={'customer_id'}
      label={<T id={'customer_name'} />}
      labelInfo={<FieldRequiredHint />}
      inline={true}
      fastField={true}
      shouldUpdate={customerNameFieldShouldUpdate}
      shouldUpdateDeps={{ items: customers }}
    >
      <CustomersSelect
        name={'customer_id'}
        items={customers}
        placeholder={<T id={'select_customer_account'} />}
        onItemChange={(customer) => {
          setFieldValue('customer_id', customer.id);
          setFieldValue('currency_code', customer?.currency_code);
        }}
        popoverFill={true}
        allowCreate={true}
        fastField={true}
        shouldUpdate={customerNameFieldShouldUpdate}
        shouldUpdateDeps={{ items: customers }}
      />
      {values.customer_id && (
        <CustomerButtonLink customerId={values.customer_id}>
          <T id={'view_customer_details'} />
        </CustomerButtonLink>
      )}
    </FFormGroup>
  );
}

const CustomerButtonLink = styled(CustomerDrawerLink)`
  font-size: 11px;
  margin-top: 6px;
`;<|MERGE_RESOLUTION|>--- conflicted
+++ resolved
@@ -4,21 +4,16 @@
 import styled from 'styled-components';
 import { FormGroup, InputGroup, Position } from '@blueprintjs/core';
 import { DateInput } from '@blueprintjs/datetime';
-import { FastField, ErrorMessage } from 'formik';
+import { FastField, ErrorMessage, useFormikContext } from 'formik';
 
 import { CLASSES } from '@/constants/classes';
 import {
-  CustomerSelectField,
   FieldRequiredHint,
   Icon,
   FormattedMessage as T,
   CustomerDrawerLink,
-<<<<<<< HEAD
   FFormGroup,
-  FInputGroup,
   CustomersSelect,
-=======
->>>>>>> fe87713d
 } from '@/components';
 import { customerNameFieldShouldUpdate } from './utils';
 
