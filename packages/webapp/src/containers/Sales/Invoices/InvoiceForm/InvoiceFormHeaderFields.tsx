--- conflicted
+++ resolved
@@ -4,12 +4,7 @@
 import classNames from 'classnames';
 import { FormGroup, InputGroup, Position, Classes } from '@blueprintjs/core';
 import { DateInput } from '@blueprintjs/datetime';
-<<<<<<< HEAD
-import { FastField, ErrorMessage, useFormikContext, useFormik } from 'formik';
-import * as R from 'ramda';
-=======
 import { FastField, ErrorMessage, useFormikContext } from 'formik';
->>>>>>> fe87713d
 
 import {
   FFormGroup,
@@ -19,11 +14,7 @@
   CustomerDrawerLink,
   FieldRequiredHint,
   FeatureCan,
-<<<<<<< HEAD
-  FInputGroup,
   CustomersSelect,
-=======
->>>>>>> fe87713d
 } from '@/components';
 import {
   momentFormatter,
