--- conflicted
+++ resolved
@@ -106,22 +106,11 @@
         </Col>
       </Row>
 
-<<<<<<< HEAD
       {/*------------ Amount -----------*/}
       <Row>
         <Col xs={10}>
           <FFormGroup
             name={'amount'}
-=======
-      {/*------------ amount -----------*/}
-      <FastField name={'amount'}>
-        {({
-          form: { values, setFieldValue },
-          field: { value },
-          meta: { error, touched },
-        }) => (
-          <FormGroup
->>>>>>> e552ff64
             label={<T id={'amount'} />}
             labelInfo={<FieldRequiredHint />}
           >
