--- conflicted
+++ resolved
@@ -37,29 +37,6 @@
 
 ## [1.7.1-rc.2] - 30-03-2022
 
-<<<<<<< HEAD
-## Added
-
-- `BIG-141` Add inactive status to item drawer details.
-- `BIG-278` Add created at date on expense details.
-- `BIG-350` Add empty status content of warehouse transfers service.
-- `BIG-344` Add branch details to manual journal and expense details.
-
-## Fixed
-
-- `BIG-221` Remove Non-inventory radio choice on item form.
-- `BIG-236` Validate estimate expiration date should be equal or bigger than estimate date.
-- `BIG-237` Validate invoice due date should be equal or bigger than invoice date.
-- `BIG-238` Validate bill due date should be equal or bigger than bill date.
-- `BIG-280` Optimize style of multi-select accounts menu.
-- `BIG-284` Cashflow statement loading bar.
-- `BIG-296` Creating a new child account from accounts list.
-- `BIG-301` Navigation bar divider on actions bar hide with permissions control.
-- `BIG-304` Adding cash or bank account from cash flow service.
-- `BIG-351` Invalid date in the inventory adjustment detail.
-- `BIG-352` Fix terms and notes fields on footer of all services.
-- `BIG-354` Validate the warehouse transfer quantity should be above zero.
-=======
 `@bigcapital/webapp`
 
 ### Added
@@ -80,7 +57,6 @@
   - `BIG-351` Invalid date in the inventory adjustment detail.
   - `BIG-352` Fix terms and notes fields on footer of all services.
   - `BIG-354` Validate the warehouse transfer quantity should be above zero.
->>>>>>> a17ef17d
 
 `@bigcapital/server`
 
@@ -92,27 +68,6 @@
 
 ## [1.7.0-rc.1] - 24-03-2022
 
-<<<<<<< HEAD
-## Added
-
-- Multiply currencies with foreign currencies.
-- Multiply warehouses to track inventory items.
-- Multiply branches to track organization transactions.
-- Transfer orders between warehouses.
-- Integrate financial reports with multiply branches.
-- Integrate inventory reports with multiply warehouses.
-
-## Changes
-
-- Optimize style of sale invoice form.
-- Optimize style of sale receipt form.
-- Optimize style of credit note form.
-- Optimize style of payment receive form.
-- Optimize style of bill form.
-- Optimize style of payment made form.
-- Optimize style of manual journal form.
-- Optimize style of expense form.
-=======
 `@bigcapital/webapp`
 
 ### Added 
@@ -132,7 +87,6 @@
  - Optimize style of payment made form.
  - Optimize style of manual journal form.
  - Optimize style of expense form.
->>>>>>> a17ef17d
 
 `@bigcapital/server`
 
@@ -181,15 +135,6 @@
 - Add credit note PDF print.
 
 ### Fixed
-<<<<<<< HEAD
-
-- fix: Payment receive initial loading state depends on request loading state instead fetching.
-- fix: Balance sheet report alert positioning.
-- fix: Separate customer and vendor inactivate and activate alerts.
-- fix: Hide convert to invoice button if the invoice is already converted.
-- fix: Customer and vendor balance summary percentage of column option.
-- fix: Remove duplicated details in sales and purchases details drawers.
-=======
 - Payment receive initial loading state depends on request loading state instead fetching.
 - Balance sheet report alert positioning.
 - Separate customer and vendor inactivate and activate alerts.
@@ -206,7 +151,6 @@
 - Profit & loss sheet comparison of preivous period (PP).
 - Profit & loss sheet comparison of previous year (PY).
 - Profit & loss sheet percentage analysis columns, rows, income and expenses basis.
->>>>>>> a17ef17d
 
 ## [1.5.3] - 03-01-2020
 
