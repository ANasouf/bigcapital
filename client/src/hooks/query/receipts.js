import { useQueryClient, useMutation } from 'react-query';
import { useRequestQuery } from '../useQueryRequest';
import { useRequestPdf } from '../useRequestPdf';
import useApiRequest from '../useRequest';
import { transformPagination } from 'utils';
import t from './types';

const commonInvalidateQueries = (queryClient) => {
  // Invalidate receipts.
  queryClient.invalidateQueries(t.SALE_RECEIPTS);

  // Invalidate accounts.
  queryClient.invalidateQueries(t.ITEMS);
  queryClient.invalidateQueries(t.ITEM);

  // Invalidate accounts.
  queryClient.invalidateQueries(t.ACCOUNTS);
  queryClient.invalidateQueries(t.ACCOUNT);

  // Invalidate financial reports.
  queryClient.invalidateQueries(t.FINANCIAL_REPORT);

  // Invalidate the settings.
  queryClient.invalidateQueries([t.SETTING, t.SETTING_RECEIPTS]);
};

/**
 * Creates a new sale invoice.
 */
export function useCreateReceipt(props) {
  const queryClient = useQueryClient();
  const apiRequest = useApiRequest();

  return useMutation((values) => apiRequest.post('sales/receipts', values), {
    onSuccess: () => {
      // Invalidate queries.
      commonInvalidateQueries(queryClient);
    },
    ...props,
  });
}

/**
 * Edits the given sale invoice.
 */
export function useEditReceipt(props) {
  const queryClient = useQueryClient();
  const apiRequest = useApiRequest();

  return useMutation(
    ([id, values]) => apiRequest.post(`sales/receipts/${id}`, values),
    {
      onSuccess: (res, [id, values]) => {
        // Invalidate specific receipt.
        queryClient.invalidateQueries([t.SALE_RECEIPT, id]);

        // Invalidate queries.
        commonInvalidateQueries(queryClient);
      },
      ...props,
    },
  );
}

/**
 * Deletes the given sale invoice.
 */
export function useDeleteReceipt(props) {
  const queryClient = useQueryClient();
  const apiRequest = useApiRequest();

  return useMutation((id) => apiRequest.delete(`sales/receipts/${id}`), {
    onSuccess: (res, id) => {
      // Invalidate specific receipt.
      queryClient.invalidateQueries([t.SALE_RECEIPT, id]);

      // Invalidate queries.
      commonInvalidateQueries(queryClient);
    },
    ...props,
  });
}

/**
 * Deletes the given sale invoice.
 */
export function useCloseReceipt(props) {
  const queryClient = useQueryClient();
  const apiRequest = useApiRequest();

  return useMutation((id) => apiRequest.post(`sales/receipts/${id}/close`), {
    onSuccess: (res, id) => {
      queryClient.invalidateQueries([t.SALE_RECEIPT, id]);

      // Invalidate queries.
      commonInvalidateQueries(queryClient);
    },
    ...props,
  });
}

const transformReceipts = (res) => ({
<<<<<<< HEAD
  receipts: res.data.data,
=======
  receipts: res.data.sales_receipts,
>>>>>>> 7234bc47
  pagination: transformPagination(res.data.pagination),
  filterMeta: res.data.filter_meta,
});

/**
 * Retrieve sale invoices list with pagination meta.
 */
export function useReceipts(query, props) {
  return useRequestQuery(
    ['SALE_RECEIPTS', query],
    { method: 'get', url: 'sales/receipts', params: query },
    {
      select: transformReceipts,
      defaultData: {
        receipts: [],
        pagination: {
          page: 1,
          page_size: 12,
          total: 0,
        },
        filterMeta: {},
      },
      ...props,
    },
  );
}

/**
 * Retrieve sale invoices list with pagination meta.
 */
export function useReceipt(id, props) {
  return useRequestQuery(
    ['SALE_RECEIPT', id],
    { method: 'get', url: `sales/receipts/${id}` },
    {
      select: (res) => res.data.sale_receipt,
      defaultData: {},
      ...props,
    },
  );
}

/**
 * Retrieve the receipt pdf document data.
 */
export function usePdfReceipt(ReceiptId) {
  return useRequestPdf(`sales/receipts/${ReceiptId}`);
}

export function useRefreshReceipts() {
  const queryClient = useQueryClient();

  return {
    refresh: () => {
      queryClient.invalidateQueries(t.SALE_RECEIPTS);
    },
  };
}<|MERGE_RESOLUTION|>--- conflicted
+++ resolved
@@ -100,11 +100,7 @@
 }
 
 const transformReceipts = (res) => ({
-<<<<<<< HEAD
   receipts: res.data.data,
-=======
-  receipts: res.data.sales_receipts,
->>>>>>> 7234bc47
   pagination: transformPagination(res.data.pagination),
   filterMeta: res.data.filter_meta,
 });
