--- conflicted
+++ resolved
@@ -67,7 +67,7 @@
     divider: true,
   },
   {
-    text: 'Financial accounting',
+    text: <T id={'financial_accounting'} />,
     label: true,
   },
   {
@@ -140,13 +140,8 @@
     text: <T id={'expenses'} />,
     children: [
       {
-<<<<<<< HEAD
         text: <T id={'expenses_list'}/>,
         href: '/expenses-list',
-=======
-        text: <T id={'customers'} />,
-        href: '/customers',
->>>>>>> f35b4716
       },
       {
         text: <T id={'new_expense'}/>,
