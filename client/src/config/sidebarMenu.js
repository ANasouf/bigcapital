--- conflicted
+++ resolved
@@ -126,21 +126,12 @@
     iconSize: 18,
     children: [
       {
-<<<<<<< HEAD
         text: <T id={'expenses'}/>,
         href: '/expenses/new',
       },
       {
         text: <T id={'expenses_list'}/>,
         href: '/expenses-list',
-=======
-        text: <T id={'expenses'} />,
-        href: '/expenses',
-      },
-      {
-        text: <T id={'new_expenses'} />,
-        href: '/expenses/new',
->>>>>>> e20c912a
       },
     ],
   },
