--- conflicted
+++ resolved
@@ -4,61 +4,7 @@
 $sidebar-menu-item-color: #b8c0d5;
 
 $sidebar-popover-submenu-bg: rgb(1, 20, 62);
-.ScrollbarsCustom {
-  position: 'relative';
-  width: 100%;
-  height: 100%;
-}
 
-.ScrollbarsCustom-Wrapper {
-  position: 'absolute';
-  top: 0;
-  left: 0;
-  bottom: 0;
-  right: 0;
-}
-
-.ScrollbarsCustom-Content {
-  box-sizing: 'border-box';
-}
-
-.ScrollbarsCustom-Track {
-  &.ScrollbarsCustom-TrackY,
-  &.ScrollbarsCustom-TrackX {
-    position: absolute;
-    overflow: hidden;
-    border-radius: 4px;
-    background: rgba(0, 0, 0, 0.1);
-    user-select: none;
-  }
-  &.ScrollbarsCustom-TrackX {
-    height: 10px;
-    width: calc(100% - 20px);
-    bottom: 0;
-    left: 10px;
-  }
-  &.ScrollbarsCustom-TrackY {
-    width: 10px;
-    height: calc(100% - 20px);
-    top: 10px;
-  }
-}
-.ScrollbarsCustom-Thumb {
-  &.ScrollbarsCustom-ThumbX,
-  &.ScrollbarsCustom-ThumbY {
-    cursor: pointer;
-    border-radius: 4px;
-    background: rgba(255, 0, 0, 1);
-  }
-  &.ScrollbarsCustom-ThumbX {
-    height: 100%;
-    width: 0px;
-  }
-  &.ScrollbarsCustom-ThumbY {
-    height: 100%;
-    width: 0px;
-  }
-}
 .sidebar {
   background: $sidebar-background;
   color: $sidebar-text-color;
@@ -66,30 +12,27 @@
   position: fixed;
   height: 100%;
 
-  // ::-webkit-scrollbar {
-  //   width: 14px;
-  //   background: transparent;
-  // }
-  // ::-webkit-scrollbar-thumb {
-  //   background-clip: content-box;
-  //   border: 4px solid transparent;
-  //   border-radius: 7px;
-  //   box-shadow: inset 0 0 0 10px;
-  // }
-  // ::-webkit-scrollbar-button {
-  //   width: 0;
-  //   height: 0;
-  //   display: none;
-  // }
-
-  // overflow: auto;
-  // color: #ff000000;
-  // transition: color 0.3s;
+  .ScrollbarsCustom-Track {
+    &.ScrollbarsCustom-TrackY,
+    &.ScrollbarsCustom-TrackX{
+      background: rgba(0, 0, 0, 0);
+    }
+  }
+  .ScrollbarsCustom-Thumb{
+    &.ScrollbarsCustom-ThumbX,
+    &.ScrollbarsCustom-ThumbY {
+      background: rgba(0, 0, 0, 0);
+    }      
+  }
 
   &:hover {
-    color: rgba(255, 255, 255, 0.35);
+    .ScrollbarsCustom-Thumb{
+      &.ScrollbarsCustom-ThumbX,
+      &.ScrollbarsCustom-ThumbY {
+        background: rgba(255, 255, 255, 0.25);
+      }      
+    }
   }
-<<<<<<< HEAD
   &__head{
     padding: 16px 12px;
    
@@ -98,28 +41,6 @@
 
       svg{
         opacity: 0.35;
-=======
-
-  // &__inner {
-  //   overflow-y: scroll;
-  //   overflow-x: hidden;
-  //   height: 100%;
-  // }
-
-  &__head {
-    padding: 16px 10px;
-
-    &-company-meta {
-      .company-name {
-        font-size: 16px;
-        font-weight: 200;
-        margin-bottom: 5px;
-        color: rgba(255, 255, 255, 0.75);
-      }
-      .company-meta {
-        color: rgba(255, 255, 255, 0.4);
-        font-size: 12px;
->>>>>>> aaa370b9
       }
     }
   }
