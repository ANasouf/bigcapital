@import './normalize.scss';

$pt-popover-box-shadow: 0 0 0 1px rgba(16, 22, 26, 0.02),
  0 2px 4px rgba(16, 22, 26, 0.1), 0 8px 24px rgba(16, 22, 26, 0.1);

@import '@blueprintjs/core/src/common/_variables.scss';
// @import "@blueprintjs/core/src/common/colors.scss";

$menu-item-color-hover: $light-gray4;
$menu-item-color-active: $light-gray3;

$breadcrumbs-collapsed-icon: url("data:image/svg+xml,<svg xmlns='http://www.w3.org/2000/svg' viewBox='0 0 16 16' fill='#6B8193' enable-background='new 0 0 16 16' xml:space='preserve'><g><circle cx='2' cy='8.03' r='2'/><circle cx='14' cy='8.03' r='2'/><circle cx='8' cy='8.03' r='2'/></g></svg>");

// Blueprint framework.
@import '@blueprintjs/core/src/blueprint.scss';
@import '@blueprintjs/datetime/src/blueprint-datetime.scss';

@import 'basscss';

$pt-font-family: Noto Sans, -apple-system, BlinkMacSystemFont, Segoe UI, Roboto,
  Oxygen, Ubuntu, Cantarell, Open Sans, Helvetica Neue, Icons16, sans-serif;

@import 'functions';

// Objects
@import 'objects/form';
@import 'objects/typography';
@import 'objects/buttons';

// Components
@import 'components/data-table';
@import 'components/dialog';
<<<<<<< HEAD
@import 'components/custom-scrollbar';
=======
>>>>>>> b8b82833

// Pages
@import 'pages/dashboard';
@import 'pages/accounts-chart';
@import 'pages/authentication';
@import 'pages/expense-form';
@import 'pages/financial-statements';
@import 'pages/make-journal-entries';
@import 'pages/preferences';
@import 'pages/view-form';
@import 'pages/manual-journals';
@import 'pages/item-category';
@import 'pages/items';
<<<<<<< HEAD
@import 'pages/invite-form.scss';
@import "pages/currency";
 
=======
@import 'pages/currency';
>>>>>>> b8b82833
// Views
@import 'views/filter-dropdown';
@import 'views/sidebar';

.#{$ns}-tooltip {
  box-shadow: none;
}

[data-icon='bigcapital'] {
  path {
    fill: #004dd0;
  }
  .path-1,
  .path-13 {
    fill: #2d95fd;
  }
}
<<<<<<< HEAD

.bigcapital--alt{


  svg{
    path,
    .path-13,
    .path-1{
      fill: #fff;
    }
  }
=======
.App {
  background-color: #fcfdff;
  min-height: 100vh;
  display: flex;
  // flex-direction: column;
  // align-items: center;
  justify-content: center;
  // font-size: calc(10px + 2vmin);
  // color: white;
>>>>>>> b8b82833
}<|MERGE_RESOLUTION|>--- conflicted
+++ resolved
@@ -30,10 +30,7 @@
 // Components
 @import 'components/data-table';
 @import 'components/dialog';
-<<<<<<< HEAD
 @import 'components/custom-scrollbar';
-=======
->>>>>>> b8b82833
 
 // Pages
 @import 'pages/dashboard';
@@ -47,13 +44,9 @@
 @import 'pages/manual-journals';
 @import 'pages/item-category';
 @import 'pages/items';
-<<<<<<< HEAD
 @import 'pages/invite-form.scss';
 @import "pages/currency";
  
-=======
-@import 'pages/currency';
->>>>>>> b8b82833
 // Views
 @import 'views/filter-dropdown';
 @import 'views/sidebar';
@@ -71,10 +64,8 @@
     fill: #2d95fd;
   }
 }
-<<<<<<< HEAD
 
 .bigcapital--alt{
-
 
   svg{
     path,
@@ -83,15 +74,12 @@
       fill: #fff;
     }
   }
-=======
-.App {
+}
+// =======
+body.authentication {
   background-color: #fcfdff;
-  min-height: 100vh;
-  display: flex;
-  // flex-direction: column;
-  // align-items: center;
-  justify-content: center;
-  // font-size: calc(10px + 2vmin);
-  // color: white;
->>>>>>> b8b82833
+}
+
+.bp3-toast{
+  box-shadow: none;
 }