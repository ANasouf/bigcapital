import React, { useCallback, useState } from 'react';
import { FormattedMessage as T } from 'react-intl';
<<<<<<< HEAD
import classNames from 'classnames';
import { ListSelect } from 'components';
import { MenuItem } from '@blueprintjs/core';
=======
import { CLASSES } from 'common/classes';
import classNames from 'classnames';
import { MenuItem, Button } from '@blueprintjs/core';
import { Select } from '@blueprintjs/select';
>>>>>>> ac539e1b

export default function CurrencySelectList({
  currenciesList,
  selectedCurrencyCode,
  defaultSelectText = <T id={'select_currency_code'} />,
  onCurrencySelected,
<<<<<<< HEAD
  className,
  ...restProps
=======
  popoverFill = false,
  disabled = false,
>>>>>>> ac539e1b
}) {
  const [selectedCurrency, setSelectedCurrency] = useState(null);

  // Filters currencies list.
  const filterCurrencies = (query, currency, _index, exactMatch) => {
    const normalizedTitle = currency.currency_code.toLowerCase();
    const normalizedQuery = query.toLowerCase();

    if (exactMatch) {
      return normalizedTitle === normalizedQuery;
    } else {
      return (
        `${currency.currency_code} ${normalizedTitle}`.indexOf(
          normalizedQuery,
        ) >= 0
      );
    }
  };

  const onCurrencySelect = useCallback((currency) => {
    setSelectedCurrency({ ...currency });
    onCurrencySelected && onCurrencySelected(currency);
  });

  const currencyCodeRenderer = useCallback((CurrencyCode, { handleClick }) => {
    return (
      <MenuItem
        key={CurrencyCode.id}
        text={CurrencyCode.currency_code}
        onClick={handleClick}
      />
    );
  }, []);

  useEffect(() => {
    if (typeof selectedCurrencyCode !== 'undefined') {
      const currency = selectedCurrencyCode
        ? currenciesList.find((a) => a.currency_code === selectedCurrencyCode)
        : null;
      setSelectedCurrency(currency);
    }
  }, [selectedCurrencyCode, currenciesList, setSelectedCurrency]);

  return (
    <Select
      items={currenciesList}
      itemRenderer={currencyCodeRenderer}
<<<<<<< HEAD
      popoverProps={{ minimal: true }}
      className={classNames('form-group--select-list', className)}
      {...restProps}
    />
=======
      itemPredicate={filterCurrencies}
      onItemSelect={onCurrencySelect}
      filterable={true}
      popoverProps={{
        minimal: true,
        usePortal: !popoverFill,
        inline: popoverFill,
      }}
      className={classNames('form-group--select-list', {
        [CLASSES.SELECT_LIST_FILL_POPOVER]: popoverFill,
      })}
    >
      <Button
        disabled={disabled}
        text={
          selectedCurrency ? selectedCurrency.currency_code : defaultSelectText
        }
      />
    </Select>
>>>>>>> ac539e1b
  );
}<|MERGE_RESOLUTION|>--- conflicted
+++ resolved
@@ -1,28 +1,17 @@
 import React, { useCallback, useState } from 'react';
 import { FormattedMessage as T } from 'react-intl';
-<<<<<<< HEAD
-import classNames from 'classnames';
-import { ListSelect } from 'components';
-import { MenuItem } from '@blueprintjs/core';
-=======
 import { CLASSES } from 'common/classes';
 import classNames from 'classnames';
 import { MenuItem, Button } from '@blueprintjs/core';
 import { Select } from '@blueprintjs/select';
->>>>>>> ac539e1b
 
 export default function CurrencySelectList({
   currenciesList,
   selectedCurrencyCode,
   defaultSelectText = <T id={'select_currency_code'} />,
   onCurrencySelected,
-<<<<<<< HEAD
-  className,
-  ...restProps
-=======
   popoverFill = false,
   disabled = false,
->>>>>>> ac539e1b
 }) {
   const [selectedCurrency, setSelectedCurrency] = useState(null);
 
@@ -70,12 +59,6 @@
     <Select
       items={currenciesList}
       itemRenderer={currencyCodeRenderer}
-<<<<<<< HEAD
-      popoverProps={{ minimal: true }}
-      className={classNames('form-group--select-list', className)}
-      {...restProps}
-    />
-=======
       itemPredicate={filterCurrencies}
       onItemSelect={onCurrencySelect}
       filterable={true}
@@ -95,6 +78,5 @@
         }
       />
     </Select>
->>>>>>> ac539e1b
   );
 }