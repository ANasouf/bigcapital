--- conflicted
+++ resolved
@@ -1,9 +1,4 @@
 import React from 'react';
-<<<<<<< HEAD
-=======
-import moment from 'moment';
-import { RawIntlProvider } from 'react-intl';
->>>>>>> 709ffb50
 import { Router, Switch, Route } from 'react-router';
 import { createBrowserHistory } from 'history';
 import { QueryClientProvider, QueryClient } from 'react-query';
@@ -41,9 +36,6 @@
  * Core application.
  */
 function App({ locale }) {
-  moment.locale('ar-ly');
-  moment().format('LLLL');
-
   const history = createBrowserHistory();
 
   // Query client.
