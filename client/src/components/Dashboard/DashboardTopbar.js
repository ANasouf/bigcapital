import React from 'react';
import { connect } from 'react-redux';
import { useHistory } from 'react-router';
import {
  Navbar,
  NavbarGroup,
  Button,
  Classes,
  MenuDivider,
  MenuItem,
  Menu,
  Popover,
} from '@blueprintjs/core';
import DashboardBreadcrumbs from 'components/Dashboard/DashboardBreadcrumbs';
import DashboardTopbarUser from 'components/Dashboard/TopbarUser';
import Icon from 'components/Icon';
import Search from 'containers/Dashboard/GeneralSearch/Search';

function DashboardTopbar({ pageTitle, pageSubtitle, editViewId }) {
  const history = useHistory();

  const handlerClickEditView = () => {
    history.push(`/dashboard/custom_views/${editViewId}/edit`);
  };

  const maybleRenderPageSubtitle = pageSubtitle && <h3>{pageSubtitle}</h3>;
  const maybeRenderEditViewBtn = pageSubtitle && editViewId && (
    <Button
      className={Classes.MINIMAL + ' button--view-edit'}
      icon={<Icon icon='pen' iconSize={13} />}
      onClick={handlerClickEditView}
    />
  );
  return (
<<<<<<< HEAD
    <div class='dashboard__topbar'>
      <div class='dashboard__topbar-left'>
        <div class='dashboard__topbar-sidebar-toggle'>
          <Button>
            <svg
              xmlns='http://www.w3.org/2000/svg'
              width='20'
              height='20'
              viewBox='0 0 20 20'
              role='img'
              focusable='false'
            >
=======
    <div class="dashboard__topbar">
      <div class="dashboard__topbar-left">
        <div class="dashboard__topbar-sidebar-toggle">
          <Button minimal={true}>
            <svg xmlns="http://www.w3.org/2000/svg" width="20" height="20" viewBox="0 0 20 20" role="img" focusable="false">
>>>>>>> 2e7e18bb
              <title>Menu</title>
              <path
                stroke='currentColor'
                stroke-linecap='round'
                stroke-miterlimit='5'
                stroke-width='2'
                d='M4 7h15M4 12h15M4 17h15'
              ></path>
            </svg>
          </Button>
        </div>

        <div class='dashboard__title'>
          <h1>{pageTitle}</h1>
          {maybleRenderPageSubtitle}
          {maybeRenderEditViewBtn}
        </div>

        <div class='dashboard__breadcrumbs'>
          <DashboardBreadcrumbs />
        </div>
      </div>

      <div class='dashboard__topbar-right'>
        <Navbar class='dashboard__topbar-navbar'>
          <NavbarGroup>
            {/* <Button className={Classes.MINIMAL} icon="home" text="Search" /> */}
            <Search className />
            <Button
              className={Classes.MINIMAL}
              icon='document'
              text='Filters'
            />
            <Button
              className={Classes.MINIMAL}
              icon='document'
              text='Add order'
            />
            <Button className={Classes.MINIMAL} icon='document' text='More' />
          </NavbarGroup>
        </Navbar>

        <div class='dashboard__topbar-user'>
          <DashboardTopbarUser />
        </div>
      </div>
    </div>
  );
}

const mapStateToProps = (state) => ({
  pageTitle: state.dashboard.pageTitle,
  pageSubtitle: state.dashboard.pageSubtitle,
  editViewId: state.dashboard.topbarEditViewId,
});

export default connect(mapStateToProps)(DashboardTopbar);<|MERGE_RESOLUTION|>--- conflicted
+++ resolved
@@ -14,9 +14,16 @@
 import DashboardBreadcrumbs from 'components/Dashboard/DashboardBreadcrumbs';
 import DashboardTopbarUser from 'components/Dashboard/TopbarUser';
 import Icon from 'components/Icon';
-import Search from 'containers/Dashboard/GeneralSearch/Search';
+import SearchConnect from 'connectors/Search.connect';
+import { compose } from 'utils';
 
-function DashboardTopbar({ pageTitle, pageSubtitle, editViewId }) {
+function DashboardTopbar({
+  pageTitle,
+  pageSubtitle,
+  editViewId,
+  globalSearchShow,
+  openGlobalSearch,
+}) {
   const history = useHistory();
 
   const handlerClickEditView = () => {
@@ -32,7 +39,6 @@
     />
   );
   return (
-<<<<<<< HEAD
     <div class='dashboard__topbar'>
       <div class='dashboard__topbar-left'>
         <div class='dashboard__topbar-sidebar-toggle'>
@@ -45,13 +51,6 @@
               role='img'
               focusable='false'
             >
-=======
-    <div class="dashboard__topbar">
-      <div class="dashboard__topbar-left">
-        <div class="dashboard__topbar-sidebar-toggle">
-          <Button minimal={true}>
-            <svg xmlns="http://www.w3.org/2000/svg" width="20" height="20" viewBox="0 0 20 20" role="img" focusable="false">
->>>>>>> 2e7e18bb
               <title>Menu</title>
               <path
                 stroke='currentColor'
@@ -78,8 +77,13 @@
       <div class='dashboard__topbar-right'>
         <Navbar class='dashboard__topbar-navbar'>
           <NavbarGroup>
-            {/* <Button className={Classes.MINIMAL} icon="home" text="Search" /> */}
-            <Search className />
+            <Button
+              onClick={() => openGlobalSearch(true)}
+              className={Classes.MINIMAL}
+              icon='home'
+              text='Search'
+            />
+
             <Button
               className={Classes.MINIMAL}
               icon='document'
@@ -108,4 +112,7 @@
   editViewId: state.dashboard.topbarEditViewId,
 });
 
-export default connect(mapStateToProps)(DashboardTopbar);+export default compose(
+  SearchConnect,
+  connect(mapStateToProps)
+)(DashboardTopbar);