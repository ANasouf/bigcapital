--- conflicted
+++ resolved
@@ -11,9 +11,9 @@
 
 import DashboardTopbarUser from 'components/Dashboard/TopbarUser';
 import DashboardBreadcrumbs from 'components/Dashboard/DashboardBreadcrumbs';
-import withSearch from 'containers/GeneralSearch/withSearch'
 import Icon from 'components/Icon';
 
+import withSearch from 'containers/GeneralSearch/withSearch'
 import withDashboardActions from 'containers/Dashboard/withDashboardActions';
 import withDashboard from 'containers/Dashboard/withDashboard';
 
@@ -120,14 +120,9 @@
 }
 
 export default compose(
-<<<<<<< HEAD
-  SearchConnect,
+  withSearch,
   withDashboard(({ pageTitle, pageSubtitle, editViewId }) => ({ 
     pageTitle, pageSubtitle, editViewId
   })),
   withDashboardActions,
-=======
-  withSearch,
-  connect(mapStateToProps)
->>>>>>> e1f56c87
 )(DashboardTopbar);