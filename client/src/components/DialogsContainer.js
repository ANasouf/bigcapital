--- conflicted
+++ resolved
@@ -7,12 +7,8 @@
   return (
     <React.Fragment>
       <AccountFormDialog />
-<<<<<<< HEAD
-      {/* <UserFormDialog /> */}
-=======
       <UserFormDialog />
       <ItemFromDialog />
->>>>>>> f7b8c575
     </React.Fragment>
   );
 }