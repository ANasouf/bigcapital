--- conflicted
+++ resolved
@@ -1,36 +1,19 @@
 import React, { lazy } from 'react';
 
 import AccountFormDialog from 'containers/Dialogs/AccountFormDialog';
-<<<<<<< HEAD
+
 // import UserFormDialog from 'containers/Dialogs/UserFormDialog';
 // import ItemCategoryDialog from 'containers/Dialogs/ItemCategoryDialog';
 // import CurrencyDialog from 'containers/Dialogs/CurrencyDialog';
 // import InviteUserDialog from 'containers/Dialogs/InviteUserDialog';
 // import ExchangeRateDialog from 'containers/Dialogs/ExchangeRateDialog';
+// import JournalNumberDailog from 'containers/Dialogs/JournalNumberDailog';
 
-=======
-import UserFormDialog from 'containers/Dialogs/UserFormDialog';
-import ItemCategoryDialog from 'containers/Dialogs/ItemCategoryDialog';
-import CurrencyDialog from 'containers/Dialogs/CurrencyDialog';
-import InviteUserDialog from 'containers/Dialogs/InviteUserDialog';
-import ExchangeRateDialog from 'containers/Dialogs/ExchangeRateDialog';
-import JournalNumberDailog from 'containers/Dialogs/JournalNumberDailog';
->>>>>>> d8040075
 
 export default function DialogsContainer() {
   return (
     <div>
-<<<<<<< HEAD
       <AccountFormDialog dialogName={'account-form'} />
-=======
-      <ExchangeRateDialog />
-      {/* <InviteUserDialog /> */}
-      <CurrencyDialog />
-      <ItemCategoryDialog />
-      <AccountFormDialog />
-      {/* <UserFormDialog /> */}
-      <JournalNumberDailog />
->>>>>>> d8040075
     </div>
   );
 }