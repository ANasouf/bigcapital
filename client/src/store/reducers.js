--- conflicted
+++ resolved
@@ -14,11 +14,7 @@
 import itemCategories from './itemCategories/itemsCategory.reducer';
 import settings from './settings/settings.reducer';
 import manualJournals from './manualJournals/manualJournals.reducers';
-<<<<<<< HEAD
-import search from './search/search.reducer';
-=======
 import globalSearch from './search/search.reducer';
->>>>>>> 1ae855ac
 
 export default combineReducers({
   authentication,
@@ -35,9 +31,5 @@
   items,
   itemCategories,
   settings,
-<<<<<<< HEAD
-  search,
-=======
   globalSearch,
->>>>>>> 1ae855ac
 });