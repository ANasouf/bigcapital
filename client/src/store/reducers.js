--- conflicted
+++ resolved
@@ -13,18 +13,14 @@
 import financialStatements from './financialStatement/financialStatements.reducer';
 import itemCategories from './itemCategories/itemsCategory.reducer';
 import settings from './settings/settings.reducer';
-<<<<<<< HEAD
-import accounting from './accounting/accounting.reducers';
+import manualJournals from './manualJournals/manualJournals.reducers';
 
-=======
-import manual_journals from './accounting/accounting.reducers';
->>>>>>> 5987e036
 export default combineReducers({
   authentication,
   dashboard,
   users,
   accounts,
-  accounting,
+  manualJournals,
   fields,
   views,
   expenses,
@@ -34,5 +30,4 @@
   items,
   itemCategories,
   settings,
-  manual_journals,
 });