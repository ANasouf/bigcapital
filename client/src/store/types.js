import authentication from './authentication/authentication.types';
import accounts from './accounts/accounts.types';
import accounting from './manualJournals/manualJournals.types';
import currencies from './currencies/currencies.types';
import customFields from './customFields/customFields.types';
import customViews from './customViews/customViews.types';
import dashboard from './dashboard/dashboard.types';
import expenses from './expenses/expenses.types';
import items from './items/items.types';
import preferences from './preferences/preferences.types';
import resources from './resources/resource.types';
import users from './users/users.types';
import financialStatements from './financialStatement/financialStatements.types';
import itemCategories from './itemCategories/itemsCategory.type';
import settings from './settings/settings.type';
import search from './search/search.type';
import register from './registers/register.type';
import exchangeRate from './ExchangeRate/exchange.type';
import customer from './customers/customers.type';
import estimates from './Estimate/estimates.types';
import invoices from './Invoice/invoices.types';
import receipts from './receipt/receipt.type';
import bills from './Bills/bills.type';
import vendors from './vendors/vendors.types';
<<<<<<< HEAD
import billing from './billing/Billing.type';
=======
import paymentReceives from './PaymentReceive/paymentReceive.type';
import paymentMades from './PaymentMades/paymentMade.type';
>>>>>>> 7dafd670

export default {
  ...authentication,
  ...accounts,
  ...currencies,
  ...customFields,
  ...customViews,
  ...dashboard,
  ...expenses,
  ...items,
  ...preferences,
  ...resources,
  ...users,
  ...financialStatements,
  ...itemCategories,
  ...settings,
  ...accounting,
  ...search,
  ...register,
  ...exchangeRate,
  ...customer,
  ...estimates,
  ...invoices,
  ...receipts,
  ...bills,
  ...paymentReceives,
  ...vendors,
<<<<<<< HEAD
  ...billing
=======
  ...paymentMades,
>>>>>>> 7dafd670
};<|MERGE_RESOLUTION|>--- conflicted
+++ resolved
@@ -22,12 +22,8 @@
 import receipts from './receipt/receipt.type';
 import bills from './Bills/bills.type';
 import vendors from './vendors/vendors.types';
-<<<<<<< HEAD
-import billing from './billing/Billing.type';
-=======
 import paymentReceives from './PaymentReceive/paymentReceive.type';
 import paymentMades from './PaymentMades/paymentMade.type';
->>>>>>> 7dafd670
 
 export default {
   ...authentication,
@@ -49,15 +45,11 @@
   ...register,
   ...exchangeRate,
   ...customer,
+  ...vendors,
   ...estimates,
   ...invoices,
   ...receipts,
   ...bills,
   ...paymentReceives,
-  ...vendors,
-<<<<<<< HEAD
-  ...billing
-=======
   ...paymentMades,
->>>>>>> 7dafd670
 };