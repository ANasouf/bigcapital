--- conflicted
+++ resolved
@@ -1,73 +1,73 @@
 import ApiService from 'services/ApiService';
 import t from 'store/types';
 
-export default function login({ form }) {
+export function login({ form }) {
+  return (dispatch) => new Promise((resolve, reject) => {
+    ApiService.post('auth/login', form).then((response) => {
+      const { data } = response;
+
+      if (data.token && data.user) {
+        dispatch({
+          type: t.LOGIN_SUCCESS,
+          payload: {
+            user: data.user,
+            token: data.token,
+          },            
+        });
+      }
+      resolve(response);
+    }).catch((error) => {
+      const { response } = error;
+      const { data } = response;
+      const { errors = [] } = data;
+
+      reject(errors);
+    });
+  });
+}
+
+export const register = ({ form }) => {
   return (dispatch) => {
     return new Promise((resolve, reject) => {
-      ApiService.post('auth/login', form)
-        .then((response) => {
-          const { data } = response;
-
-<<<<<<< HEAD
-        dispatch({ type: t.LOGIN_CLEAR_ERRORS });
-        if (data.token && data.user) {
-          dispatch({
-            type: t.LOGIN_SUCCESS,
-            payload: {
-              user: data.user,
-              token: data.token,
-            },            
-          });
-        }
-        resolve(response);
-      }).catch((error) => {
-        const { response } = error;
-        const { data } = response;
-        const { errors = [] } = data;
-
-        reject(errors);
-      });
-=======
-          dispatch({ type: t.LOGIN_CLEAR_ERRORS });
-          if (data.token && data.user) {
-            dispatch({
-              type: t.LOGIN_SUCCESS,
-              payload: {
-                user: data.user,
-                token: data.token,
-              },
-            });
-          }
-          resolve(response);
-        })
-        .catch((error) => {
-          const { response } = error;
-          const { data } = response;
-          const { errors } = data;
-
-          dispatch({ type: t.LOGIN_CLEAR_ERRORS });
-
-          if (errors) {
-            dispatch({
-              type: t.LOGIN_FAILURE,
-              errors,
-            });
-          }
-          reject(error);
-        });
->>>>>>> b8b82833
-    });
+      ApiService.post('auth/register', form)
+        .then((response) => { resolve(response); })
+        .catch(error => { reject(error.response.data.errors || []); })
+    })
   };
 }
 
-export const submitResetPassword = (password) => {
+export const resetPassword = ({ form, token }) => {
   return (dispatch) => {
-    return ApiService.post('auth/reset_password', password);
+    return new Promise((resolve, reject) => {
+      ApiService.post(`auth/reset/${token}`, form)
+        .then((response) => { resolve(response); })
+        .catch(error => { reject(error.response.data.errors || []); })
+    })
   };
 };
 
-export const submitSendResetPassword = (email) => {
+export const sendResetPassword = (email) => {
   return (dispatch) => {
-    return ApiService.post('auth/send_reset_password', email);
+    return new Promise((resolve, reject) => {
+      ApiService.post('auth/send_reset_password', email)
+        .then((response) => { resolve(response); })
+        .catch(error => { reject(error.response.data.errors || []); })
+    })
   };
-};+};
+
+export const inviteAccept = ({ form, token }) => {
+  return (dispatch) => new Promise((resolve, reject) => {
+    ApiService.post(`invite/accept/${token}`, { ...form })
+      .then((response) => { resolve(response); })
+      .catch((error) => { reject(error.response.data.errors || []) });
+  });
+};
+
+export const inviteMetaByToken = ({ token }) => {
+  return (dispatch) => new Promise((resolve, reject) => {
+    ApiService.get(`invite/invited/${token}`)
+      .then((response) => { resolve(response); })
+      .catch((error) => { reject(error.response.data.errors || []) });
+  }); 
+}