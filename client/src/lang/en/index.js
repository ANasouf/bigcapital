--- conflicted
+++ resolved
@@ -457,7 +457,6 @@
   customer_type: 'Customer Type',
   business: 'business',
   individual: 'Individual',
-<<<<<<< HEAD
   display_name:'Display Name',
   the_customer_has_been_successfully_created:
     'The customer has been successfully created.',
@@ -472,8 +471,7 @@
   next: 'Next',
   previous: 'Previous',
   showing_current_page_to_total: 'Showing {currentPage} to {totalPages} of {total} entries',
-  new_child_account: 'New Child Account'
-=======
+  new_child_account: 'New Child Account',
   display_name: 'Display Name',
   contact_name: 'Contact Name',
   company_name: 'Company Name',
@@ -485,7 +483,6 @@
   state: 'State',
   zip_code: 'ZIP/Code',
   streat: 'Streat',
-
   edit_customer: 'Edit Customer',
   delete_customer: 'Delete Customer',
   billing_address: 'Billing Address',
@@ -493,7 +490,6 @@
   customers_list: 'Customers List',
   edit_customer_details: 'Edit Customer Details',
   receivable_balance:'Receivable balance',
-
   the_customer_has_been_successfully_created:
     'The customer has been successfully created.',
   the_customer_has_been_successfully_deleted:
@@ -502,9 +498,8 @@
     'The customers have been successfully deleted.',
     the_item_customer_has_been_successfully_edited:
     'The item customer has been successfully edited.',
-
   once_delete_this_customer_you_will_able_to_restore_it: `Once you delete this customer, you won\'t be able to restore it later. Are you sure you want to delete this cusomter?`,
   once_delete_these_customers_you_will_not_able_restore_them:
     "Once you delete these customers, you won't be able to retrieve them later. Are you sure you want to delete them?",
->>>>>>> f35b4716
+  financial_accounting: 'Financial accounting'
 };