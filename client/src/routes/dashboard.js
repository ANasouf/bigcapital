--- conflicted
+++ resolved
@@ -160,7 +160,7 @@
   },
   // Expenses
   {
-    path: `/expenses/new`, // expenses/
+    path: `/expenses/new`,
     component: LazyLoader({
       loader: () => import('containers/Expenses/Expenses'),
     }),
@@ -228,8 +228,7 @@
     breadcrumb: 'Estimates List',
   },
 
-  //Invoices
-
+  // Invoices.
   {
     path: `/invoices/:id/edit`,
     component: LazyLoader({
@@ -253,7 +252,7 @@
     breadcrumb: 'Invoices List',
   },
 
-  //Receipts
+  // Sales Receipts.
   {
     path: `/receipts/:id/edit`,
     component: LazyLoader({
@@ -301,7 +300,7 @@
     breadcrumb: 'Payment Receive List',
   },
 
-  //Bills
+  // Bills
   {
     path: `/bills/:id/edit`,
     component: LazyLoader({
@@ -330,10 +329,7 @@
     }),
     breadcrumb: 'Receipt List',
   },
-
-<<<<<<< HEAD
-//Subscriptions
-
+  // Subscription billing.
   {
     path: `/billing`,
     component: LazyLoader({
@@ -341,9 +337,7 @@
     }),
     breadcrumb: 'New Billing',
   },
-=======
-  // Payment Mades
-
+  // Payment mades.
   {
     path: `/payment-made/:id/edit`,
     component: LazyLoader({
@@ -366,12 +360,4 @@
     }),
     breadcrumb: 'Payment Made List',
   },
-
-
-
-
-
->>>>>>> 7dafd670
-
-
 ];