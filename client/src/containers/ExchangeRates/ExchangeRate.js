--- conflicted
+++ resolved
@@ -1,9 +1,5 @@
 import React, { useEffect, useState, useCallback, useMemo } from 'react';
-<<<<<<< HEAD
-import { useQuery } from 'react-query';
-=======
 import { useQuery, queryCache } from 'react-query';
->>>>>>> 41d106e1
 import { useParams } from 'react-router-dom';
 import { Alert, Intent } from '@blueprintjs/core';
 import {
@@ -18,12 +14,8 @@
 import ExchangeRateTable from './ExchangeRateTable';
 import ExchangeRateActionsBar from './ExchangeRateActionsBar';
 
-<<<<<<< HEAD
+import withDialog from 'connectors/Dialog.connector';
 import withDashboardActions from 'containers/Dashboard/withDashboardActions';
-=======
-import withDialog from 'connectors/Dialog.connector';
-import withDashboardActions from 'containers/Dashboard/withDashboard';
->>>>>>> 41d106e1
 import withResourceActions from 'containers/Resources/withResourcesActions';
 import withExchangeRatesActions from 'containers/ExchangeRates/withExchangeRatesActions';
 
@@ -33,7 +25,7 @@
   // #withDashboardActions
   changePageTitle,
 
-  //#withResourceActions
+  // #withResourceActions
   requestFetchResourceFields,
 
   // #withExchangeRatesActions
@@ -41,11 +33,9 @@
   requestDeleteExchangeRate,
   addExchangeRatesTableQueries,
   requestDeleteBulkExchangeRates,
-<<<<<<< HEAD
-=======
+
   // #withDialog
   openDialog,
->>>>>>> 41d106e1
 }) {
   const { id } = useParams();
   const [deleteExchangeRate, setDeleteExchangeRate] = useState(false);
@@ -80,16 +70,6 @@
   }, [setDeleteExchangeRate]);
 
   const handelConfirmExchangeRateDelete = useCallback(() => {
-<<<<<<< HEAD
-    requestDeleteExchangeRate(deleteExchangeRate.id).then(() => {
-      setDeleteExchangeRate(false);
-      AppToaster.show({
-        message: formatMessage({
-          id: 'the_exchange_rate_has_been_successfully_deleted',
-        }),
-      });
-    });
-=======
     requestDeleteExchangeRate(deleteExchangeRate.id)
       .then(() => {
         setDeleteExchangeRate(false);
@@ -103,7 +83,6 @@
       .catch(() => {
         setDeleteExchangeRate(false);
       });
->>>>>>> 41d106e1
   }, [deleteExchangeRate, requestDeleteExchangeRate, formatMessage]);
 
   // Handle fetch data of Exchange_rates datatable.
@@ -131,13 +110,8 @@
 
   // Handle Exchange Rates bulk delete.
   const handleBulkDelete = useCallback(
-<<<<<<< HEAD
-    (exchangeRates) => {
-      setBulkDelete(exchangeRates);
-=======
     (exchangeRatesIds) => {
       setBulkDelete(exchangeRatesIds);
->>>>>>> 41d106e1
     },
     [setBulkDelete],
   );
@@ -185,11 +159,7 @@
         />
         <Alert
           cancelButtonText={<T id={'cancel'} />}
-<<<<<<< HEAD
-          confirmButtonText={<T id={'move_to_trash'} />}
-=======
           confirmButtonText={<T id={'delete'} />}
->>>>>>> 41d106e1
           icon="trash"
           intent={Intent.DANGER}
           isOpen={deleteExchangeRate}
@@ -230,8 +200,5 @@
   withExchangeRatesActions,
   withResourceActions,
   withDashboardActions,
-<<<<<<< HEAD
-=======
   withDialog,
->>>>>>> 41d106e1
 )(ExchangeRate);