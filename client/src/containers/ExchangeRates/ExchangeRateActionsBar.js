import React, { useCallback, useState, useMemo } from 'react';
import {
  NavbarGroup,
  NavbarDivider,
  Button,
  Classes,
  Intent,
  Popover,
  Position,
  PopoverInteractionKind,
} from '@blueprintjs/core';
import classNames from 'classnames';
import { FormattedMessage as T, useIntl } from 'react-intl';

import { connect } from 'react-redux';

import { If } from 'components';
import DashboardActionsBar from 'components/Dashboard/DashboardActionsBar';
<<<<<<< HEAD
import Icon from 'components/Icon';
=======
import withDialog from 'containers/Dialogs/withDialog';
>>>>>>> e1f56c87

import FilterDropdown from 'components/FilterDropdown';
import withResourceDetail from 'containers/Resources/withResourceDetails';
import withDialog from 'connectors/Dialog.connector';

import { compose } from 'utils';

/**
 * Exchange rate actions bar.
 */
function ExchangeRateActionsBar({
  // #withDialog.
  openDialog,

  // #withResourceDetail
  resourceFields,

  // #ownProps
  selectedRows = [],
  onDeleteExchangeRate,
  onFilterChanged,
  onBulkDelete,
}) {
  const [filterCount, setFilterCount] = useState(0);
  const { formatMessage } = useIntl();

  const onClickNewExchangeRate = () => {
    openDialog('exchangeRate-form', {});
  };

  const filterDropdown = FilterDropdown({
    fields: resourceFields,
    onFilterChange: (filterConditions) => {
      setFilterCount(filterConditions.length || 0);

      onFilterChanged && onFilterChanged(filterConditions);
    },
  });

  const hasSelectedRows = useMemo(() => selectedRows.length > 0, [
    selectedRows,
  ]);

  const handelBulkDelete = useCallback(() => {
    onBulkDelete && onBulkDelete(selectedRows.map((r) => r.id));
  }, [onBulkDelete, selectedRows]);

  return (
    <DashboardActionsBar>
      <NavbarGroup>
        <Button
          className={Classes.MINIMAL}
          icon={<Icon icon="plus" />}
          text={<T id={'new_exchange_rate'} />}
          onClick={onClickNewExchangeRate}
        />
        <NavbarDivider />

        <Popover
          minimal={true}
          content={filterDropdown}
          interactionKind={PopoverInteractionKind.CLICK}
          position={Position.BOTTOM_LEFT}
        >
          <Button
            className={classNames(Classes.MINIMAL, 'button--filter')}
            text={
              filterCount <= 0 ?
                (<T id={'filter'} />) :
                (`${filterCount} ${formatMessage({ id: 'filters_applied' })}`)
            }
            icon={<Icon icon="filter-16" iconSize={16} />}
          />
        </Popover>

        <If condition={hasSelectedRows}>
          <Button
            className={Classes.MINIMAL}
            icon={<Icon icon="trash-16" iconSize={16} />}
            text={<T id={'delete'} />}
            intent={Intent.DANGER}
            onClick={handelBulkDelete}
          />
        </If>

        <Button
          className={Classes.MINIMAL}
          icon={<Icon icon="file-import-16" iconSize={16} />}
          text={<T id={'import'} />}
        />
        <Button
          className={Classes.MINIMAL}
          icon={<Icon icon="file-export-16" iconSize={16} />}
          text={<T id={'export'} />}
        />
      </NavbarGroup>
    </DashboardActionsBar>
  );
}

const mapStateToProps = (state, props) => ({
  resourceName: 'exchange_rates',
});

const withExchangeRateActionBar = connect(mapStateToProps);

export default compose(
  withExchangeRateActionBar,
  withDialog,
  withResourceDetail(({ resourceFields }) => ({
    resourceFields,
  })),
)(ExchangeRateActionsBar);<|MERGE_RESOLUTION|>--- conflicted
+++ resolved
@@ -11,20 +11,15 @@
 } from '@blueprintjs/core';
 import classNames from 'classnames';
 import { FormattedMessage as T, useIntl } from 'react-intl';
-
 import { connect } from 'react-redux';
 
 import { If } from 'components';
 import DashboardActionsBar from 'components/Dashboard/DashboardActionsBar';
-<<<<<<< HEAD
 import Icon from 'components/Icon';
-=======
-import withDialog from 'containers/Dialogs/withDialog';
->>>>>>> e1f56c87
+import FilterDropdown from 'components/FilterDropdown';
 
-import FilterDropdown from 'components/FilterDropdown';
+import withDialogActions from 'containers/Dialog/withDialogActions';
 import withResourceDetail from 'containers/Resources/withResourceDetails';
-import withDialog from 'connectors/Dialog.connector';
 
 import { compose } from 'utils';
 
@@ -32,7 +27,7 @@
  * Exchange rate actions bar.
  */
 function ExchangeRateActionsBar({
-  // #withDialog.
+  // #withDialogActions.
   openDialog,
 
   // #withResourceDetail
@@ -129,7 +124,7 @@
 
 export default compose(
   withExchangeRateActionBar,
-  withDialog,
+  withDialogActions,
   withResourceDetail(({ resourceFields }) => ({
     resourceFields,
   })),
