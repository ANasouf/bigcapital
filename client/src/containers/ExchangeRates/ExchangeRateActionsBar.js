--- conflicted
+++ resolved
@@ -10,18 +10,23 @@
   PopoverInteractionKind,
 } from '@blueprintjs/core';
 import classNames from 'classnames';
-import Icon from 'components/Icon';
+import { FormattedMessage as T, useIntl } from 'react-intl';
+
 import { connect } from 'react-redux';
+
 import { If } from 'components';
 import DashboardActionsBar from 'components/Dashboard/DashboardActionsBar';
-import withDialog from 'connectors/Dialog.connector';
+import Icon from 'components/Icon';
 
 import FilterDropdown from 'components/FilterDropdown';
 import withResourceDetail from 'containers/Resources/withResourceDetails';
+import withDialog from 'connectors/Dialog.connector';
 
 import { compose } from 'utils';
-import { FormattedMessage as T, useIntl } from 'react-intl';
 
+/**
+ * Exchange rate actions bar.
+ */
 function ExchangeRateActionsBar({
   // #withDialog.
   openDialog,
@@ -79,30 +84,18 @@
           <Button
             className={classNames(Classes.MINIMAL, 'button--filter')}
             text={
-              filterCount <= 0 ? (
-                <T id={'filter'} />
-              ) : (
-                `${filterCount} ${formatMessage({ id: 'filters_applied' })}`
-              )
+              filterCount <= 0 ?
+                (<T id={'filter'} />) :
+                (`${filterCount} ${formatMessage({ id: 'filters_applied' })}`)
             }
-<<<<<<< HEAD
             icon={<Icon icon="filter-16" iconSize={16} />}
           />
         </Popover>
 
-        {hasSelectedRows && (
+        <If condition={hasSelectedRows}>
           <Button
             className={Classes.MINIMAL}
             icon={<Icon icon="trash-16" iconSize={16} />}
-=======
-            icon={<Icon icon="filter" />}
-          />
-        </Popover>
-        <If condition={hasSelectedRows}>
-          <Button
-            className={Classes.MINIMAL}
-            icon={<Icon icon="trash" iconSize={15} />}
->>>>>>> 41d106e1
             text={<T id={'delete'} />}
             intent={Intent.DANGER}
             onClick={handelBulkDelete}
@@ -111,20 +104,12 @@
 
         <Button
           className={Classes.MINIMAL}
-<<<<<<< HEAD
           icon={<Icon icon="file-import-16" iconSize={16} />}
-=======
-          icon={<Icon icon="file-import" />}
->>>>>>> 41d106e1
           text={<T id={'import'} />}
         />
         <Button
           className={Classes.MINIMAL}
-<<<<<<< HEAD
           icon={<Icon icon="file-export-16" iconSize={16} />}
-=======
-          icon={<Icon icon="file-export" />}
->>>>>>> 41d106e1
           text={<T id={'export'} />}
         />
       </NavbarGroup>
