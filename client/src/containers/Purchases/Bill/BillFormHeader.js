import React, { useCallback } from 'react';
import {
  FormGroup,
  InputGroup,
  Intent,
  Position,
  MenuItem,
} from '@blueprintjs/core';
import { DateInput } from '@blueprintjs/datetime';
import { FormattedMessage as T } from 'react-intl';
import moment from 'moment';
import { momentFormatter, compose, tansformDateValue } from 'utils';
import classNames from 'classnames';
import { CLASSES } from 'common/classes';
import {
  ContactSelecetList,
  ErrorMessage,
  FieldRequiredHint,
  Row,
  Col,
} from 'components';

// import withCustomers from 'containers/Customers/withCustomers';
import withVendors from 'containers/Vendors/withVendors';
import withAccounts from 'containers/Accounts/withAccounts';
import withDialogActions from 'containers/Dialog/withDialogActions';

function BillFormHeader({
  formik: { errors, touched, setFieldValue, getFieldProps, values },
  onBillNumberChanged,

  //#withVendors
  vendorItems,
}) {
  const handleDateChange = useCallback(
    (date_filed) => (date) => {
      const formatted = moment(date).format('YYYY-MM-DD');
      setFieldValue(date_filed, formatted);
    },
    [setFieldValue],
  );

  const onChangeSelected = useCallback(
    (filedName) => {
      return (item) => {
        setFieldValue(filedName, item.id);
      };
    },
    [setFieldValue],
  );

<<<<<<< HEAD
  const vendorNameRenderer = useCallback(
    (accept, { handleClick }) => (
      <MenuItem
        key={accept.id}
        text={accept.display_name}
        onClick={handleClick}
      />
    ),
    [],
  );

  // Filter vendor name
  const filterVendorAccount = (query, vendor, _index, exactMatch) => {
    const normalizedTitle = vendor.display_name.toLowerCase();
    const normalizedQuery = query.toLowerCase();
    if (exactMatch) {
      return normalizedTitle === normalizedQuery;
    } else {
      return (
        `${vendor.display_name} ${normalizedTitle}`.indexOf(normalizedQuery) >=
        0
      );
    }
  };

  const handleBillNumberBlur = (event) => {
    onBillNumberChanged && onBillNumberChanged(event.currentTarget.value);
  };

=======
>>>>>>> ecc66593
  return (
    <div className={classNames(CLASSES.PAGE_FORM_HEADER)}>
      <div className={'page-form__primary-section'}>
        {/* Vendor name */}
        <FormGroup
          label={<T id={'vendor_name'} />}
          inline={true}
          className={classNames(
            'form-group--select-list',
            'form-group--vendor',
            CLASSES.FILL,
          )}
          labelInfo={<FieldRequiredHint />}
          intent={errors.vendor_id && touched.vendor_id && Intent.DANGER}
          helperText={
            <ErrorMessage name={'vendor_id'} {...{ errors, touched }} />
          }
        >
          <ContactSelecetList
            contactsList={vendorItems}
            selectedContactId={values.vendor_id}
            defaultSelectText={ <T id={'select_vender_account'} /> }
            onContactSelected={onChangeSelected('vendor_id')}
          />
        </FormGroup>

        <Row className={'row--bill-date'}>
          <Col md={7}>
            {/* Bill date */}
            <FormGroup
              label={<T id={'bill_date'} />}
              inline={true}
              labelInfo={<FieldRequiredHint />}
              className={classNames('form-group--select-list', CLASSES.FILL)}
              intent={errors.bill_date && touched.bill_date && Intent.DANGER}
              helperText={
                <ErrorMessage name="bill_date" {...{ errors, touched }} />
              }
            >
              <DateInput
                {...momentFormatter('YYYY/MM/DD')}
                value={tansformDateValue(values.bill_date)}
                onChange={handleDateChange('bill_date')}
                popoverProps={{ position: Position.BOTTOM, minimal: true }}
              />
            </FormGroup>
          </Col>

          <Col md={5}>
            {/* Due date */}
            <FormGroup
              label={<T id={'due_date'} />}
              inline={true}
              className={classNames(
                'form-group--due-date',
                'form-group--select-list',
                CLASSES.FILL,
              )}
              intent={errors.due_date && touched.due_date && Intent.DANGER}
              helperText={
                <ErrorMessage name="due_date" {...{ errors, touched }} />
              }
            >
              <DateInput
                {...momentFormatter('YYYY/MM/DD')}
                value={tansformDateValue(values.due_date)}
                onChange={handleDateChange('due_date')}
                popoverProps={{ position: Position.BOTTOM, minimal: true }}
              />
            </FormGroup>
          </Col>
        </Row>

        {/* Bill number */}
        <FormGroup
          label={<T id={'bill_number'} />}
          inline={true}
          className={('form-group--bill_number', CLASSES.FILL)}
          intent={errors.bill_number && touched.bill_number && Intent.DANGER}
          helperText={
            <ErrorMessage name="bill_number" {...{ errors, touched }} />
          }
        >
          <InputGroup
            intent={errors.bill_number && touched.bill_number && Intent.DANGER}
            minimal={true}
            {...getFieldProps('bill_number')}
            onBlur={handleBillNumberBlur}
          />
        </FormGroup>

        {/* Reference */}
        <FormGroup
          label={<T id={'reference'} />}
          inline={true}
          className={classNames('form-group--reference', CLASSES.FILL)}
          intent={errors.reference_no && touched.reference_no && Intent.DANGER}
          helperText={
            <ErrorMessage name="reference" {...{ errors, touched }} />
          }
        >
          <InputGroup
            intent={
              errors.reference_no && touched.reference_no && Intent.DANGER
            }
            minimal={true}
            {...getFieldProps('reference_no')}
          />
        </FormGroup>
      </div>
    </div>
  );
}

export default compose(
  withVendors(({ vendorItems }) => ({
    vendorItems,
  })),
  withAccounts(({ accountsList }) => ({
    accountsList,
  })),
  withDialogActions,
)(BillFormHeader);<|MERGE_RESOLUTION|>--- conflicted
+++ resolved
@@ -49,38 +49,10 @@
     [setFieldValue],
   );
 
-<<<<<<< HEAD
-  const vendorNameRenderer = useCallback(
-    (accept, { handleClick }) => (
-      <MenuItem
-        key={accept.id}
-        text={accept.display_name}
-        onClick={handleClick}
-      />
-    ),
-    [],
-  );
-
-  // Filter vendor name
-  const filterVendorAccount = (query, vendor, _index, exactMatch) => {
-    const normalizedTitle = vendor.display_name.toLowerCase();
-    const normalizedQuery = query.toLowerCase();
-    if (exactMatch) {
-      return normalizedTitle === normalizedQuery;
-    } else {
-      return (
-        `${vendor.display_name} ${normalizedTitle}`.indexOf(normalizedQuery) >=
-        0
-      );
-    }
-  };
-
   const handleBillNumberBlur = (event) => {
     onBillNumberChanged && onBillNumberChanged(event.currentTarget.value);
   };
 
-=======
->>>>>>> ecc66593
   return (
     <div className={classNames(CLASSES.PAGE_FORM_HEADER)}>
       <div className={'page-form__primary-section'}>
