--- conflicted
+++ resolved
@@ -135,42 +135,6 @@
   const handleTimezoneChange = (timezone) => setTimeZone(timezone);
 
   return (
-<<<<<<< HEAD
-    <div class="preferences__inside-content preferences__inside-content--general">
-    <form onSubmit={formik.handleSubmit}>
-      <FormGroup
-        label={'Organization Name'}
-        className="{'form-group--organization-name'}"
-        inline={true}
-        helperText={formik.errors.organization_name && formik.errors.organization_name}
-        intent={formik.errors.organization_name && Intent.DANGER}>
-
-        <InputGroup
-          medium={true}
-          intent={formik.errors.organization_name && Intent.DANGER}
-          {...formik.getFieldProps('organization_name')} />
-      </FormGroup>
-
-      <FormGroup
-        label={'Organization Industry'}
-        className="{'form-group--organization-industry'}"
-        inline={true}
-        helperText={formik.errors.organization_industry && formik.errors.organization_industry}
-        intent={formik.errors.organization_industry && Intent.DANGER}>
-
-        <InputGroup
-          medium={true}
-          intent={formik.errors.organization_industry && Intent.DANGER}
-          {...formik.getFieldProps('organization_industry')} />
-      </FormGroup>
-
-      <div class="divider mt3 mb2"></div>
-
-      <Button intent={Intent.PRIMARY} type="submit">{ 'Save' }</Button>
-    </form>
-    </div>
-  )
-=======
     <div className='preferences__inside-content--general'>
       <form onSubmit={formik.handleSubmit}>
         <FormGroup
@@ -386,7 +350,6 @@
       </form>
     </div>
   );
->>>>>>> 56c85fd9
 }
 
 export default GeneralPreferences;