--- conflicted
+++ resolved
@@ -11,6 +11,8 @@
   Position,
 } from '@blueprintjs/core';
 import { useParams } from 'react-router-dom';
+import { FormattedMessage as T, useIntl } from 'react-intl';
+
 import Icon from 'components/Icon';
 import { compose } from 'utils';
 import moment from 'moment';
@@ -20,19 +22,14 @@
 
 import { useUpdateEffect } from 'hooks';
 import DataTable from 'components/DataTable';
-import Money from 'components/Money';
 
 import withDashboardActions from 'containers/Dashboard/withDashboard';
 import withViewDetails from 'containers/Views/withViewDetails';
 import withManualJournals from 'containers/Accounting/withManualJournals';
 import withManualJournalsActions from 'containers/Accounting/withManualJournalsActions';
-<<<<<<< HEAD
-
-import { If } from 'components';
-
-=======
-import { FormattedMessage as T, useIntl } from 'react-intl';
->>>>>>> 98edc66d
+
+import { If, Money } from 'components';
+
 
 function ManualJournalsDataTable({
   loading,
@@ -55,7 +52,9 @@
 }) {
   const { custom_view_id: customViewId } = useParams();
   const [initialMount, setInitialMount] = useState(false);
+
   const { formatMessage } = useIntl();
+
   useUpdateEffect(() => {
     if (!manualJournalsLoading) {
       setInitialMount(true);
@@ -119,24 +118,42 @@
     </Menu>
   );
 
-  const columns = useMemo(
-    () => [
-      {
-        id: 'date',
-        Header: formatMessage({ id: 'date' }),
-        accessor: (r) => moment().format('YYYY-MM-DD'),
-        disableResizing: true,
-        width: 150,
-        className: 'date',
+  const columns = useMemo(() => [
+    {
+      id: 'date',
+      Header: formatMessage({ id: 'date' }),
+      accessor: (r) => moment().format('YYYY-MM-DD'),
+      disableResizing: true,
+      width: 150,
+      className: 'date',
+    },
+    {
+      id: 'amount',
+      Header: formatMessage({ id: 'amount' }),
+      accessor: r => (<Money amount={r.amount} currency={'USD'} />),
+      disableResizing: true,
+      className: 'amount',
+    },
+    {
+      id: 'journal_number',
+      Header: formatMessage({ id: 'journal_no' }),
+      accessor: 'journal_number',
+      disableResizing: true,
+      className: 'journal_number',
+    },
+    {
+      id: 'status',
+      Header: formatMessage({ id: 'status' }),
+      accessor: (r) => {
+        return r.status ? 'Published' : 'Draft';
       },
-<<<<<<< HEAD
       disableResizing: true,
       width: 100,
       className: 'status',
     },
     {
       id: 'note',
-      Header: 'Note',
+      Header: formatMessage({ id: 'note' }),
       accessor: (row) => (
         <If condition={row.description}>
           <Tooltip
@@ -155,14 +172,14 @@
     },
     {
       id: 'transaction_type',
-      Header: 'Transaction type ',
+      Header: formatMessage({ id: 'transaction_type' }),
       accessor: 'transaction_type',
       width: 100,
       className: 'transaction_type',
     },
     {
       id: 'created_at',
-      Header: 'Created At',
+      Header: formatMessage({ id: 'created_at' }),
       accessor: r => moment().format('YYYY-MM-DD'),
       disableResizing: true,
       width: 150,
@@ -184,89 +201,14 @@
       disableResizing: true,
     },
   ], []);
-=======
-      {
-        id: 'amount',
-        Header: formatMessage({ id: 'amount' }),
-        accessor: (r) => <Money amount={r.amount} currency={'USD'} />,
-        disableResizing: true,
-        className: 'amount',
-      },
-      {
-        id: 'journal_number',
-        Header: formatMessage({id:'journal_no'}),
-        accessor: 'journal_number',
-        disableResizing: true,
-        className: 'journal_number',
-      },
-      {
-        id: 'status',
-        Header: formatMessage({id:'status'}),
-        accessor: (r) => {
-          return r.status ? 'Published' : 'Draft';
-        },
-        disableResizing: true,
-        width: 100,
-        className: 'status',
-      },
-      {
-        id: 'note',
-        Header: formatMessage({id:'note'}),
-        accessor: (r) => <Icon icon={'file-alt'} iconSize={16} />,
-        disableResizing: true,
-        disableSorting: true,
-        width: 100,
-        className: 'note',
-      },
-      {
-        id: 'transaction_type',
-        Header: formatMessage({id:'transaction_type'}),
-        accessor: 'transaction_type',
-        width: 100,
-        className: 'transaction_type',
-      },
-      {
-        id: 'created_at',
-        Header: formatMessage({id:'created_at'}),
-        accessor: (r) => moment().format('YYYY-MM-DD'),
-        disableResizing: true,
-        width: 150,
-        className: 'created_at',
-      },
-      {
-        id: 'actions',
-        Header: '',
-        Cell: ({ cell }) => (
-          <Popover
-            content={actionMenuList(cell.row.original)}
-            position={Position.RIGHT_BOTTOM}
-          >
-            <Button icon={<Icon icon='ellipsis-h' />} />
-          </Popover>
-        ),
-        className: 'actions',
-        width: 50,
-        disableResizing: true,
-      },
-    ],
-    []
-  );
->>>>>>> 98edc66d
-
-  const handleDataTableFetchData = useCallback(
-    (...args) => {
-      onFetchData && onFetchData(...args);
-    },
-    [onFetchData]
-  );
-
-  const handleSelectedRowsChange = useCallback(
-    (selectedRows) => {
-      onSelectedRowsChange &&
-        onSelectedRowsChange(selectedRows.map((s) => s.original));
-    },
-    [onSelectedRowsChange]
-  );
+
+  const handleDataTableFetchData = useCallback((...args) => {
+    onFetchData && onFetchData(...args);
+  }, [onFetchData]);
+
+  const handleSelectedRowsChange = useCallback((selectedRows) => {
+    onSelectedRowsChange && onSelectedRowsChange(selectedRows.map((s) => s.original));
+  }, [onSelectedRowsChange]);
 
   return (
     <LoadingIndicator loading={loading} mount={false}>
@@ -287,16 +229,10 @@
 export default compose(
   DialogConnect,
   withDashboardActions,
-  // withViewsActions,
   withManualJournalsActions,
-<<<<<<< HEAD
   withManualJournals(({ manualJournals, manualJournalsLoading, }) => ({
     manualJournals,
     manualJournalsLoading,
   })),
   withViewDetails,
-=======
-  withManualJournals,
-  withViewDetails
->>>>>>> 98edc66d
 )(ManualJournalsDataTable);