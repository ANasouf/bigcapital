import React, { useCallback, useMemo, useState } from 'react';
import {
  NavbarGroup,
  NavbarDivider,
  Button,
  Classes,
  Intent,
  Popover,
  Position,
  PopoverInteractionKind,
} from '@blueprintjs/core';
import { FormattedMessage as T } from 'react-intl';
import classNames from 'classnames';
import { connect } from 'react-redux';
import { If } from 'components';
import Icon from 'components/Icon';

import DashboardActionsBar from 'components/Dashboard/DashboardActionsBar';
import FilterDropdown from 'components/FilterDropdown';

import withResourceDetail from 'containers/Resources/withResourceDetails';
<<<<<<< HEAD
import withDialog from 'connectors/Dialog.connector';
import withDashboardActions from 'containers/Dashboard/withDashboardActions';
=======
import withDialog from 'containers/Dialogs/withDialog';
import withDashboard from 'containers/Dashboard/withDashboard';
>>>>>>> e1f56c87

import { compose } from 'utils';

const ItemsCategoryActionsBar = ({
  // #withResourceDetail
  resourceFields,

  // #withDialog
  openDialog,

  // #ownProps
  selectedRows = [],
  onFilterChanged,
  onBulkDelete,
}) => {
  const [filterCount, setFilterCount] = useState(0);

  const onClickNewCategory = useCallback(() => {
    openDialog('item-category-form', {});
  }, [openDialog]);

  const hasSelectedRows = useMemo(() => selectedRows.length > 0, [
    selectedRows,
  ]);

  // const handleDeleteCategory = useCallback((category) => {
  //   onDeleteCategory(selectedRows);
  // }, [selectedRows, onDeleteCategory]);

  const filterDropdown = FilterDropdown({
    fields: resourceFields,
    onFilterChange: (filterConditions) => {
      setFilterCount(filterConditions.length || 0);
      onFilterChanged && onFilterChanged(filterConditions);
    },
  });

  const handelBulkDelete = useCallback(() => {
    onBulkDelete && onBulkDelete(selectedRows.map((r) => r.id));
  }, [onBulkDelete, selectedRows]);

  return (
    <DashboardActionsBar>
      <NavbarGroup>
        <Button
          className={Classes.MINIMAL}
          icon={<Icon icon="plus" />}
          text={<T id={'new_category'} />}
          onClick={onClickNewCategory}
        />
        <NavbarDivider />

        <Popover
          minimal={true}
          content={filterDropdown}
          interactionKind={PopoverInteractionKind.CLICK}
          position={Position.BOTTOM_LEFT}
        >
          <Button
            className={classNames(Classes.MINIMAL, 'button--filter')}
<<<<<<< HEAD
            text={ filterCount <= 0 ? <T id={'filter'}/> : `${filterCount} filters applied`}
            icon={<Icon icon='filter-16' iconSize={16} />}
=======
            text={
              filterCount <= 0 ? (
                <T id={'filter'} />
              ) : (
                `${filterCount} filters applied`
              )
            }
            icon={<Icon icon="filter" />}
>>>>>>> e1f56c87
          />
        </Popover>

        <If condition={hasSelectedRows}>
          <Button
            className={Classes.MINIMAL}
<<<<<<< HEAD
            icon={<Icon icon='trash-16' iconSize={16} />}
            text={<T id={'delete'}/>}
=======
            icon={<Icon icon="trash" iconSize={15} />}
            text={<T id={'delete'} />}
>>>>>>> e1f56c87
            intent={Intent.DANGER}
            onClick={handelBulkDelete}
          />
        </If>

        <Button
          className={Classes.MINIMAL}
<<<<<<< HEAD
          icon={<Icon icon='file-import-16' iconSize={16} />}
          text={<T id={'import'}/>}
        />
        <Button
          className={Classes.MINIMAL}
          icon={<Icon icon='file-export-16' iconSize={16} />}
          text={<T id={'export'}/>}
=======
          icon={<Icon icon="file-import" />}
          text={<T id={'import'} />}
        />
        <Button
          className={Classes.MINIMAL}
          icon={<Icon icon="file-export" />}
          text={<T id={'export'} />}
>>>>>>> e1f56c87
        />
      </NavbarGroup>
    </DashboardActionsBar>
  );
};

const mapStateToProps = (state, props) => ({
  resourceName: 'items_categories',
});

const withItemsCategoriesActionsBar = connect(mapStateToProps);

export default compose(
  withItemsCategoriesActionsBar,
  withDialog,
  withDashboardActions,
  withResourceDetail(({ resourceFields }) => ({
    resourceFields,
  })),
)(ItemsCategoryActionsBar);<|MERGE_RESOLUTION|>--- conflicted
+++ resolved
@@ -12,20 +12,15 @@
 import { FormattedMessage as T } from 'react-intl';
 import classNames from 'classnames';
 import { connect } from 'react-redux';
-import { If } from 'components';
+
 import Icon from 'components/Icon';
-
 import DashboardActionsBar from 'components/Dashboard/DashboardActionsBar';
 import FilterDropdown from 'components/FilterDropdown';
+import { If } from 'components';
 
 import withResourceDetail from 'containers/Resources/withResourceDetails';
-<<<<<<< HEAD
-import withDialog from 'connectors/Dialog.connector';
+import withDialogActions from 'containers/Dialog/withDialogActions';
 import withDashboardActions from 'containers/Dashboard/withDashboardActions';
-=======
-import withDialog from 'containers/Dialogs/withDialog';
-import withDashboard from 'containers/Dashboard/withDashboard';
->>>>>>> e1f56c87
 
 import { compose } from 'utils';
 
@@ -86,32 +81,16 @@
         >
           <Button
             className={classNames(Classes.MINIMAL, 'button--filter')}
-<<<<<<< HEAD
             text={ filterCount <= 0 ? <T id={'filter'}/> : `${filterCount} filters applied`}
             icon={<Icon icon='filter-16' iconSize={16} />}
-=======
-            text={
-              filterCount <= 0 ? (
-                <T id={'filter'} />
-              ) : (
-                `${filterCount} filters applied`
-              )
-            }
-            icon={<Icon icon="filter" />}
->>>>>>> e1f56c87
           />
         </Popover>
 
         <If condition={hasSelectedRows}>
           <Button
             className={Classes.MINIMAL}
-<<<<<<< HEAD
             icon={<Icon icon='trash-16' iconSize={16} />}
             text={<T id={'delete'}/>}
-=======
-            icon={<Icon icon="trash" iconSize={15} />}
-            text={<T id={'delete'} />}
->>>>>>> e1f56c87
             intent={Intent.DANGER}
             onClick={handelBulkDelete}
           />
@@ -119,7 +98,6 @@
 
         <Button
           className={Classes.MINIMAL}
-<<<<<<< HEAD
           icon={<Icon icon='file-import-16' iconSize={16} />}
           text={<T id={'import'}/>}
         />
@@ -127,15 +105,6 @@
           className={Classes.MINIMAL}
           icon={<Icon icon='file-export-16' iconSize={16} />}
           text={<T id={'export'}/>}
-=======
-          icon={<Icon icon="file-import" />}
-          text={<T id={'import'} />}
-        />
-        <Button
-          className={Classes.MINIMAL}
-          icon={<Icon icon="file-export" />}
-          text={<T id={'export'} />}
->>>>>>> e1f56c87
         />
       </NavbarGroup>
     </DashboardActionsBar>
@@ -150,7 +119,7 @@
 
 export default compose(
   withItemsCategoriesActionsBar,
-  withDialog,
+  withDialogActions,
   withDashboardActions,
   withResourceDetail(({ resourceFields }) => ({
     resourceFields,
