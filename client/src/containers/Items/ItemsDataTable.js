--- conflicted
+++ resolved
@@ -7,6 +7,8 @@
   MenuDivider,
   Position,
 } from '@blueprintjs/core'
+import { FormattedMessage as T, useIntl } from 'react-intl';
+
 import {compose} from 'utils';
 import DataTable from 'components/DataTable';
 import Icon from 'components/Icon';
@@ -15,11 +17,6 @@
 import withItems from 'containers/Items/withItems';
 import LoadingIndicator from 'components/LoadingIndicator';
 
-<<<<<<< HEAD
-=======
-import { FormattedMessage as T, useIntl } from 'react-intl';
-
->>>>>>> 98edc66d
 
 const ItemsDataTable = ({
   loading,
@@ -57,27 +54,27 @@
 
   const columns = useMemo(() => [
     {
-      Header: formatMessage({id:'item_name'}),
+      Header: formatMessage({ id:'item_name' }),
       accessor: 'name',
       className: "actions",
     },
     {
-      Header: formatMessage({id:'sku'}),
+      Header: formatMessage({ id:'sku' }),
       accessor: 'sku',
       className: "sku",
     },
     {
-      Header: formatMessage({id:'category'}),
+      Header: formatMessage({ id:'category' }),
       accessor: 'category.name',
       className: 'category',
     },
     {
-      Header: formatMessage({id:'sell_price'}),
+      Header: formatMessage({ id: 'sell_price' }),
       accessor: row => (<Money amount={row.sell_price} currency={'USD'} />),
       className: 'sell-price',
     },
     {
-      Header: formatMessage({id:'cost_price'}),
+      Header: formatMessage({ id: 'cost_price' }),
       accessor: row => (<Money amount={row.cost_price} currency={'USD'} />),
       className: 'cost-price',
     },
