import React from 'react';
import { useHistory } from 'react-router-dom';

import { DataTable } from 'components';

import ItemsEmptyStatus from './ItemsEmptyStatus';
import TableSkeletonRows from 'components/Datatable/TableSkeletonRows';
import TableSkeletonHeader from 'components/Datatable/TableHeaderSkeleton';


import withItems from 'containers/Items/withItems';
import withItemsActions from 'containers/Items/withItemsActions';
import withAlertsActions from 'containers/Alert/withAlertActions';
import withDialogActions from 'containers/Dialog/withDialogActions';

import { useItemsListContext } from './ItemsListProvider';
import { useItemsTableColumns, ItemsActionMenuList } from './components';
import { compose } from 'utils';

/**
 * Items datatable.
 */
function ItemsDataTable({
  // #withItemsActions
  setItemsTableState,

  // #withDialogAction
  openDialog,

  // #withAlertsActions
  openAlert,

  // #withItems
  itemsTableState,

  // #ownProps
  tableProps,
}) {
  // Items list context.
  const {
    items,
    pagination,
    isItemsLoading,
    isEmptyStatus,
    isItemsFetching,
  } = useItemsListContext();

  // Datatable columns.
  const columns = useItemsTableColumns();

  // History context.
  const history = useHistory();

  // Table row class names.
  const rowClassNames = (row) => ({
    inactive: !row.original.active,
  });

  // Handle fetch data once the page index, size or sort by of the table change.
  const handleFetchData = React.useCallback(
    ({ pageSize, pageIndex, sortBy }) => {
      setItemsTableState({
        pageIndex,
        pageSize,
        sortBy,
      });
    },
    [setItemsTableState],
  );

  // Handle delete action Item.
  const handleDeleteItem = ({ id }) => {
    openAlert('item-delete', { itemId: id });
  };

  // Handle cancel/confirm item inactive.
  const handleInactiveItem = ({ id }) => {
    openAlert('item-inactivate', { itemId: id });
  };

  // Handle cancel/confirm item activate.
  const handleActivateItem = ({ id }) => {
    openAlert('item-activate', { itemId: id });
  };

  // Handle Edit item.
  const handleEditItem = ({ id }) => {
    history.push(`/items/${id}/edit`);
  };

  // Handle item make adjustment.
  const handleMakeAdjustment = ({ id }) => {
    openDialog('inventory-adjustment', { itemId: id });
  };

<<<<<<< HEAD
  // Display empty status instead of the table.
=======
  const handleDuplicate = ({ id }) => {
    history.push(`/items/${id}/duplicate`, { action: 'duplicate' });
  };

  // Cannot continue in case the items has empty status.
>>>>>>> aa0a8b35
  if (isEmptyStatus) {
    return <ItemsEmptyStatus />;
  }

  return (
<<<<<<< HEAD
    <DataTable
      columns={columns}
      data={items}
      initialState={itemsTableState}
      
      loading={isItemsLoading}
      headerLoading={isItemsLoading}
      progressBarLoading={isItemsFetching}

      noInitialFetch={true}
      selectionColumn={true}
      spinnerProps={{ size: 30 }}
      expandable={false}
      sticky={true}
      rowClassNames={rowClassNames}

      pagination={true}
      manualSortBy={true}
      manualPagination={true}
      pagesCount={pagination.pagesCount}

      autoResetSortBy={false}
      autoResetPage={true}

      TableLoadingRenderer={TableSkeletonRows}
      TableHeaderSkeletonRenderer={TableSkeletonHeader}

      ContextMenu={ItemsActionMenuList}
      onFetchData={handleFetchData}
      payload={{
        onDeleteItem: handleDeleteItem,
        onEditItem: handleEditItem,
        onInactivateItem: handleInactiveItem,
        onActivateItem: handleActivateItem,
        onMakeAdjustment: handleMakeAdjustment,
      }}
      noResults={'There is no items in the table yet.'}
      {...tableProps}
    />
=======
    <div className={classNames(CLASSES.DASHBOARD_DATATABLE)}>
      <DataTable
        columns={columns}
        data={items}
        initialState={itemsTableState}
        
        loading={isItemsLoading}
        headerLoading={isItemsLoading}
        progressBarLoading={isItemsFetching}

        noInitialFetch={true}
        selectionColumn={true}
        spinnerProps={{ size: 30 }}
        expandable={false}
        sticky={true}
        rowClassNames={rowClassNames}

        pagination={true}
        manualSortBy={true}
        manualPagination={true}
        pagesCount={pagination.pagesCount}

        autoResetSortBy={false}
        autoResetPage={true}

        TableLoadingRenderer={TableSkeletonRows}
        TableHeaderSkeletonRenderer={TableSkeletonHeader}

        ContextMenu={ItemsActionMenuList}
        onFetchData={handleFetchData}
        payload={{
          onDeleteItem: handleDeleteItem,
          onEditItem: handleEditItem,
          onInactivateItem: handleInactiveItem,
          onActivateItem: handleActivateItem,
          onMakeAdjustment: handleMakeAdjustment,
          onDuplicate: handleDuplicate,
        }}
        noResults={'There is no items in the table yet.'}
        {...tableProps}
      />
    </div>
>>>>>>> aa0a8b35
  );
}

export default compose(
  withItemsActions,
  withAlertsActions,
  withDialogActions,
  withItems(({ itemsTableState }) => ({ itemsTableState })),
)(ItemsDataTable);<|MERGE_RESOLUTION|>--- conflicted
+++ resolved
@@ -6,7 +6,6 @@
 import ItemsEmptyStatus from './ItemsEmptyStatus';
 import TableSkeletonRows from 'components/Datatable/TableSkeletonRows';
 import TableSkeletonHeader from 'components/Datatable/TableHeaderSkeleton';
-
 
 import withItems from 'containers/Items/withItems';
 import withItemsActions from 'containers/Items/withItemsActions';
@@ -93,48 +92,38 @@
     openDialog('inventory-adjustment', { itemId: id });
   };
 
-<<<<<<< HEAD
   // Display empty status instead of the table.
-=======
   const handleDuplicate = ({ id }) => {
-    history.push(`/items/${id}/duplicate`, { action: 'duplicate' });
+    history.push(`/items/new?duplicate=${id}`, { action: id });
   };
 
   // Cannot continue in case the items has empty status.
->>>>>>> aa0a8b35
   if (isEmptyStatus) {
     return <ItemsEmptyStatus />;
   }
 
   return (
-<<<<<<< HEAD
     <DataTable
       columns={columns}
       data={items}
       initialState={itemsTableState}
-      
       loading={isItemsLoading}
       headerLoading={isItemsLoading}
       progressBarLoading={isItemsFetching}
-
       noInitialFetch={true}
       selectionColumn={true}
       spinnerProps={{ size: 30 }}
       expandable={false}
       sticky={true}
       rowClassNames={rowClassNames}
-
       pagination={true}
       manualSortBy={true}
       manualPagination={true}
       pagesCount={pagination.pagesCount}
-
       autoResetSortBy={false}
       autoResetPage={true}
-
       TableLoadingRenderer={TableSkeletonRows}
       TableHeaderSkeletonRenderer={TableSkeletonHeader}
-
       ContextMenu={ItemsActionMenuList}
       onFetchData={handleFetchData}
       payload={{
@@ -143,54 +132,11 @@
         onInactivateItem: handleInactiveItem,
         onActivateItem: handleActivateItem,
         onMakeAdjustment: handleMakeAdjustment,
+        onDuplicate: handleDuplicate,
       }}
       noResults={'There is no items in the table yet.'}
       {...tableProps}
     />
-=======
-    <div className={classNames(CLASSES.DASHBOARD_DATATABLE)}>
-      <DataTable
-        columns={columns}
-        data={items}
-        initialState={itemsTableState}
-        
-        loading={isItemsLoading}
-        headerLoading={isItemsLoading}
-        progressBarLoading={isItemsFetching}
-
-        noInitialFetch={true}
-        selectionColumn={true}
-        spinnerProps={{ size: 30 }}
-        expandable={false}
-        sticky={true}
-        rowClassNames={rowClassNames}
-
-        pagination={true}
-        manualSortBy={true}
-        manualPagination={true}
-        pagesCount={pagination.pagesCount}
-
-        autoResetSortBy={false}
-        autoResetPage={true}
-
-        TableLoadingRenderer={TableSkeletonRows}
-        TableHeaderSkeletonRenderer={TableSkeletonHeader}
-
-        ContextMenu={ItemsActionMenuList}
-        onFetchData={handleFetchData}
-        payload={{
-          onDeleteItem: handleDeleteItem,
-          onEditItem: handleEditItem,
-          onInactivateItem: handleInactiveItem,
-          onActivateItem: handleActivateItem,
-          onMakeAdjustment: handleMakeAdjustment,
-          onDuplicate: handleDuplicate,
-        }}
-        noResults={'There is no items in the table yet.'}
-        {...tableProps}
-      />
-    </div>
->>>>>>> aa0a8b35
   );
 }
 
