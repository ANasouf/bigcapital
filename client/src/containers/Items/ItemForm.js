--- conflicted
+++ resolved
@@ -12,8 +12,9 @@
   Checkbox,
 } from '@blueprintjs/core';
 import { Row, Col } from 'react-grid-system';
-import { useIntl } from 'react-intl';
+import { FormattedMessage as T, useIntl } from 'react-intl';
 import { Select } from '@blueprintjs/select';
+
 import AppToaster from 'components/AppToaster';
 import AccountsConnect from 'connectors/Accounts.connector';
 import ItemsConnect from 'connectors/Items.connect';
@@ -27,7 +28,6 @@
 import Dragzone from 'components/Dragzone';
 import MediaConnect from 'connectors/Media.connect';
 import useMedia from 'hooks/useMedia';
-import { FormattedMessage as T, useIntl } from 'react-intl';
 
 
 const ItemForm = ({
@@ -118,7 +118,6 @@
       const saveItem = (mediaIds) => {
         const formValues = { ...values, media_ids: mediaIds };
 
-<<<<<<< HEAD
         return requestSubmitItem(formValues).then((response) => {
           AppToaster.show({
             message: formatMessage({
@@ -128,19 +127,8 @@
               service: formatMessage({ id: 'item' }),
             }),
             intent: Intent.SUCCESS,
-=======
-        return requestSubmitItem(formValues)
-          .then((response) => {
-            AppToaster.show({
-              message: 'The_Items_has_been_submit',
-            });
-            setSubmitting(false);
-            history.push('/dashboard/items');
-          })
-          .catch((error) => {
-            setSubmitting(false);
->>>>>>> 98edc66d
           });
+        });
       };
 
       Promise.all([saveMedia(), deleteMedia()]).then(
@@ -529,8 +517,6 @@
             <FormGroup
               label={<T id={'opening_stock'}/>}
               className={'form-group--item-stock'}
-              // intent={errors.cost_price && Intent.DANGER}
-              // helperText={formik.errors.stock && formik.errors.stock}
               inline={true}
             >
               <InputGroup
@@ -543,23 +529,17 @@
         </Row>
 
         <div class='form__floating-footer'>
-<<<<<<< HEAD
           <Button intent={Intent.PRIMARY} disabled={isSubmitting} type='submit'>
-            Save
+            <T id={'save'}/> 
           </Button>
 
-          <Button className={'ml1'} disabled={isSubmitting}>Save as Draft</Button>
-          <Button className={'ml1'} onClick={handleCancelClickBtn}>Close</Button>
-=======
-          <Button intent={Intent.PRIMARY} type='submit'>
-            <T id={'save'}/>
+          <Button className={'ml1'} disabled={isSubmitting}>
+            <T id={'save_as_draft'}/>
           </Button>
 
-          <Button className={'ml1'}><T id={'save_as_draft'}/></Button>
           <Button className={'ml1'} onClick={handleCancelClickBtn}>
-            <T id={'close'}/>
+            <T id={'close'} />
           </Button>
->>>>>>> 98edc66d
         </div>
       </form>
     </div>
