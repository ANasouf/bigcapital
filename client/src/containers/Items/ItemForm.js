--- conflicted
+++ resolved
@@ -56,24 +56,12 @@
     deleteCallback: requestDeleteMedia,
   });
 
-<<<<<<< HEAD
   const ItemTypeDisplay = useMemo(() => [
-    { value: null, label: 'Select Item Type' },
-    { value: 'service', label: 'Service' },
-    { value: 'inventory', label: 'Inventory' },
-    { value: 'non-inventory', label: 'Non-Inventory' },
+    { value: null, label: formatMessage({id:'select_item_type'}) },
+    { value: 'service', label: formatMessage({id:'service'}) },
+    { value: 'inventory', label: formatMessage({id:'inventory'}) },
+    { value: 'non-inventory', label: formatMessage({id:'non_inventory'}) },
   ], []);
-=======
-  const ItemTypeDisplay = useMemo(
-    () => [
-      { value: null, label: formatMessage({id:'select_item_type'}) },
-      { value: 'service', label: formatMessage({id:'service'}) },
-      { value: 'inventory', label: formatMessage({id:'inventory'}) },
-      { value: 'non-inventory', label: formatMessage({id:'non_inventory'}) },
-    ],
-    []
-  );
->>>>>>> 67a23ce4
 
   const validationSchema = Yup.object().shape({
     active: Yup.boolean(),
