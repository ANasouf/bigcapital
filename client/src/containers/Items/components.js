--- conflicted
+++ resolved
@@ -83,10 +83,6 @@
   },
 }) {
   const { formatMessage } = useIntl();
-<<<<<<< HEAD
-
-=======
->>>>>>> aa0a8b35
   return (
     <Menu>
       <MenuItem
@@ -98,6 +94,11 @@
         icon={<Icon icon="pen-18" />}
         text={formatMessage({ id: 'edit_item' })}
         onClick={safeCallback(onEditItem, original)}
+      />
+      <MenuItem
+        icon={<Icon icon="duplicate-18" />}
+        text={formatMessage({ id: 'duplicate' })}
+        onClick={safeCallback(onDuplicate, original)}
       />
       <If condition={original.active}>
         <MenuItem
@@ -126,10 +127,6 @@
         onClick={safeCallback(onDeleteItem, original)}
         intent={Intent.DANGER}
       />
-      <MenuItem
-        text={formatMessage({ id: 'duplicate' })}
-        onClick={safeCallback(onDuplicate, original)}
-      />
     </Menu>
   );
 }
@@ -161,7 +158,7 @@
         width: 180,
       },
       {
-        id:'code',
+        id: 'code',
         Header: formatMessage({ id: 'item_code' }),
         accessor: 'code',
         className: 'code',
@@ -182,7 +179,7 @@
         width: 150,
       },
       {
-        id:'sell_price',
+        id: 'sell_price',
         Header: formatMessage({ id: 'sell_price' }),
         Cell: SellPriceCell,
         accessor: 'sell_price',
@@ -190,7 +187,7 @@
         width: 150,
       },
       {
-        id:'cost_price',
+        id: 'cost_price',
         Header: formatMessage({ id: 'cost_price' }),
         Cell: CostPriceCell,
         accessor: 'cost_price',
@@ -198,7 +195,7 @@
         width: 150,
       },
       {
-        id:'quantity_on_hand',
+        id: 'quantity_on_hand',
         Header: formatMessage({ id: 'quantity_on_hand' }),
         accessor: 'quantity_on_hand',
         Cell: QuantityOnHandCell,
