import React, { useCallback, useMemo } from 'react';
import {
  Button,
  Popover,
  Menu,
  MenuItem,
  Position,
} from '@blueprintjs/core';
<<<<<<< HEAD
import Icon from 'components/Icon';
import LoadingIndicator from 'components/LoadingIndicator';
import { compose } from 'utils';
import DataTable from 'components/DataTable';

import DialogConnect from 'connectors/Dialog.connector';
import withItemCategories from './withItemCategories';

=======
import { FormattedMessage as T, useIntl } from 'react-intl';
>>>>>>> 98edc66d

const ItemsCategoryList = ({
  // #withItemCategories
  categoriesList,

  onFetchData,
  onDeleteCategory,
  onEditCategory,
  openDialog,
  count,
  onSelectedRowsChange,
}) => {

  const {formatMessage} = useIntl();
  const handelEditCategory = (category) => () => {
    openDialog('item-form', { action: 'edit', id: category.id });
    onEditCategory(category.id);
  };

  const handleDeleteCategory = (category) => () => {
    onDeleteCategory(category);
  };

  const actionMenuList = (category) => (
    <Menu>
      <MenuItem text={<T id={'edit_category'} />} onClick={handelEditCategory(category)} />
      <MenuItem
        text={<T id={'delete_category'}/>}
        onClick={handleDeleteCategory(category)}
      />
    </Menu>
  );

  const columns = useMemo(() => [
    {
      id: 'name',
      Header: formatMessage({id:'category_name'}),
      accessor: 'name',
      width: 150,
    },
    {
      id: 'description',
      Header: formatMessage({id:'description'}),
      accessor: 'description',
      className: 'description',
      width: 150,
    },
    {
      id: 'count',
      Header: formatMessage({id:'count'}),
      accessor: (r) => r.count || '',
      className: 'count',
      width: 50,
    },
    {
      id: 'actions',
      Header: '',
      Cell: ({ cell }) => (
        <Popover
          content={actionMenuList(cell.row.original)}
          position={Position.RIGHT_BOTTOM}
        >
          <Button icon={<Icon icon='ellipsis-h' />} />
        </Popover>
      ),
      className: 'actions',
      width: 50,
      disableResizing: false
    },
  ], [actionMenuList]);

  const handelFetchData = useCallback(() => {
    onFetchData && onFetchData();
  }, []);

  const handleSelectedRowsChange = useCallback((selectedRows) => {
    onSelectedRowsChange && onSelectedRowsChange(selectedRows.map(s => s.original));
  }, [onSelectedRowsChange]);

  return (
    <LoadingIndicator spinnerSize={30}>
      <DataTable
        columns={columns}
        data={categoriesList}
        onFetchData={handelFetchData}
        manualSortBy={true}
        selectionColumn={true}
        expandable={true}
        onSelectedRowsChange={handleSelectedRowsChange}
      />
    </LoadingIndicator>
  );
};

export default compose(
  DialogConnect,
  withItemCategories(({ categoriesList }) => ({
    categoriesList,
  })),
)(ItemsCategoryList);<|MERGE_RESOLUTION|>--- conflicted
+++ resolved
@@ -6,7 +6,8 @@
   MenuItem,
   Position,
 } from '@blueprintjs/core';
-<<<<<<< HEAD
+import { FormattedMessage as T, useIntl } from 'react-intl';
+
 import Icon from 'components/Icon';
 import LoadingIndicator from 'components/LoadingIndicator';
 import { compose } from 'utils';
@@ -15,19 +16,16 @@
 import DialogConnect from 'connectors/Dialog.connector';
 import withItemCategories from './withItemCategories';
 
-=======
-import { FormattedMessage as T, useIntl } from 'react-intl';
->>>>>>> 98edc66d
 
 const ItemsCategoryList = ({
   // #withItemCategories
   categoriesList,
 
+  // #ownProps
   onFetchData,
   onDeleteCategory,
   onEditCategory,
   openDialog,
-  count,
   onSelectedRowsChange,
 }) => {
 
@@ -54,20 +52,20 @@
   const columns = useMemo(() => [
     {
       id: 'name',
-      Header: formatMessage({id:'category_name'}),
+      Header: formatMessage({ id:'category_name' }),
       accessor: 'name',
       width: 150,
     },
     {
       id: 'description',
-      Header: formatMessage({id:'description'}),
+      Header: formatMessage({ id:'description' }),
       accessor: 'description',
       className: 'description',
       width: 150,
     },
     {
       id: 'count',
-      Header: formatMessage({id:'count'}),
+      Header: formatMessage({ id:'count' }),
       accessor: (r) => r.count || '',
       className: 'count',
       width: 50,
