--- conflicted
+++ resolved
@@ -1,4 +1,4 @@
-import React, { useEffect, useState } from 'react';
+import React, { useEffect, useMemo, useState } from 'react';
 import { Link, useHistory } from 'react-router-dom';
 import * as Yup from 'yup';
 import { useFormik } from 'formik';
@@ -10,43 +10,29 @@
   Intent,
   FormGroup,
   Checkbox,
-  Icon,
+  Position,
 } from '@blueprintjs/core';
-import login from 'store/authentication/authentication.actions';
-<<<<<<< HEAD
-import {hasErrorType} from 'store/authentication/authentication.reducer';
-=======
-import {
-  hasErrorType,
-  isAuthenticated,
-} from 'store/authentication/authentication.reducer';
->>>>>>> b8b82833
 import AuthenticationToaster from 'components/AppToaster';
-import t from 'store/types';
 import ErrorMessage from 'components/ErrorMessage';
-import IconLog from 'components/Icon';
-import Copyright from './copyright';
+import AuthInsider from 'containers/Authentication/AuthInsider';
+import Icon from 'components/Icon';
+import AuthenticationConnect from 'connectors/Authentication.connect';
+import { compose } from 'utils';
 
 const ERRORS_TYPES = {
   INVALID_DETAILS: 'INVALID_DETAILS',
   USER_INACTIVE: 'USER_INACTIVE',
 };
-<<<<<<< HEAD
 function Login({
-  login,
+  requestLogin,
 }) {
-=======
-function Login({ login, errors, clearErrors, hasError }) {
->>>>>>> b8b82833
   const intl = useIntl();
   const history = useHistory();
-  
-
   const [shown, setShown] = useState(false);
+  const passwordRevealer = () => { setShown(!shown); };
 
   // Validation schema.
-  const loginValidationSchema = 
-  Yup.object().shape({
+  const loginValidationSchema =  Yup.object().shape({
     crediential: Yup.string()
       .required(intl.formatMessage({ id: 'required' }))
       .email(intl.formatMessage({ id: 'invalid_email_or_phone_numner' })),
@@ -56,163 +42,128 @@
   });
 
   // Formik validation schema and submit handler.
-  const formik = useFormik({
+  const {
+    values,
+    touched,
+    errors,
+    handleSubmit,
+    getFieldProps,
+    isSubmitting,
+  } = useFormik({
     initialValues: {
       crediential: '',
       password: '',
     },
     validationSchema: loginValidationSchema,
-    onSubmit: async (values) => {
-      login({
+    onSubmit: (values, { setSubmitting }) => {
+      requestLogin({
         crediential: values.crediential,
         password: values.password,
       }).then(() => {
         history.go('/dashboard/homepage');
+        setSubmitting(false);
       }).catch((errors) => {
         const toastBuilders = [];
         if (errors.find((e) => e.type === ERRORS_TYPES.INVALID_DETAILS)) {
           toastBuilders.push({
-            message: intl.formatMessage({ id: 'invalid_email_or_phone_numner' }),
-            intent: Intent.WARNING,
+            message: `The email and password you entered did not match our records.
+              Please double-check and try again.`,
+            intent: Intent.DANGER,
+            position: Position.BOTTOM,
           });
         }
         if (errors.find((e) => e.type === ERRORS_TYPES.USER_INACTIVE)) {
           toastBuilders.push({
             message: intl.formatMessage({ id: 'the_user_has_been_suspended_from_admin' }),
-            intent: Intent.WARNING,
+            intent: Intent.DANGER,
           });
         }
         toastBuilders.forEach(builder => {
           AuthenticationToaster.show(builder);
         });
+        setSubmitting(false);
       });
     },
   });
 
-<<<<<<< HEAD
-=======
-  useEffect(() => {
-    const toastBuilders = [];
-    if (hasError(ERRORS_TYPES.INVALID_DETAILS)) {
-      toastBuilders.push({
-        message: intl.formatMessage({ id: 'invalid_email_or_phone_numner' }),
-        intent: Intent.WARNING,
-      });
-    }
-    if (hasError(ERRORS_TYPES.USER_INACTIVE)) {
-      toastBuilders.push({
-        message: intl.formatMessage({
-          id: 'the_user_has_been_suspended_from_admin',
-        }),
-        intent: Intent.WARNING,
-      });
-    }
-    toastBuilders.forEach((builder) => {
-      AuthenticationToaster.show(builder);
-    });
-  }, [hasError, intl]);
+  const passwordRevealerTmp = useMemo(() => (
+    <span class="password-revealer" onClick={() => passwordRevealer()}>
+      {(shown) ? (
+        <><Icon icon='eye-slash' /> <span class="text">Hide</span></>
+      ) : (
+        <><Icon icon='eye' /> <span class="text">Show</span></>
+      )} 
+    </span>), [shown, passwordRevealer]);
 
-  // Handle unmount component
-  useEffect(() => () => {
-    if (errors.length > 0) {
-      clearErrors();
-    }
-  });
-
-  const passwordRevealer = () => {
-    setShown(!shown);
-  };
-
->>>>>>> b8b82833
   return (
-    <div className='login-form'>
-      <IconLog
-        className={'login-form__icon-section'}
-        icon='bigcapital'
-        iconSize={150}
-      />
-      <form onSubmit={formik.handleSubmit}>
-        <div className={'login-form__label-section'}>
+    <AuthInsider>
+      <div className='login-form'>
+        <div className={'authentication-page__label-section'}>
           <h3>Log in</h3>
           Need a Bigcapital account ?
           <Link to='/auth/register'> Create an account</Link>
         </div>
-        <div>
+
+        <form onSubmit={handleSubmit} className={'authentication-page__form'}>
           <FormGroup
             label={'Email or Phone Number'}
-            intent={
-              formik.errors.crediential &&
-              formik.touched.crediential &&
-              Intent.DANGER
-            }
-            helperText={<ErrorMessage name={'crediential'} {...formik} />}
+            intent={(errors.crediential && touched.crediential) && Intent.DANGER}
+            helperText={<ErrorMessage name={'crediential'} {...{errors, touched}} />}
+            className={'form-group--crediential'}
           >
             <InputGroup
-              intent={
-                formik.errors.crediential &&
-                formik.touched.crediential &&
-                Intent.DANGER
-              }
+              intent={(errors.crediential && touched.crediential) && Intent.DANGER}
               large={true}
-              {...formik.getFieldProps('crediential')}
+              placeholder={'name@company.com'}
+              {...getFieldProps('crediential')}
             />
           </FormGroup>
-        </div>
-        <div>
+      
           <FormGroup
             label={'Password'}
-            labelInfo={
-              <span onClick={() => passwordRevealer()}>
-                <Icon icon='eye-open' />
-                Show
-              </span>
-            }
-            intent={
-              formik.errors.password && formik.touched.password && Intent.DANGER
-            }
-            helperText={<ErrorMessage name={'password'} {...formik} />}
+            labelInfo={passwordRevealerTmp}
+            intent={(errors.password && touched.password) && Intent.DANGER}
+            helperText={<ErrorMessage name={'password'} {...{errors, touched}} />}
+            className={'form-group--password has-password-revealer'} 
           >
             <InputGroup
               large={true}
-              intent={
-                formik.errors.password &&
-                formik.touched.password &&
-                Intent.DANGER
-              }
+              intent={(errors.password && touched.password) && Intent.DANGER}
               type={shown ? 'text' : 'password'}
-              {...formik.getFieldProps('password')}
+              placeholder={'password'}
+              {...getFieldProps('password')}
             />
           </FormGroup>
+        
+          <div className={'login-form__checkbox-section'}>
+            <Checkbox
+              large={true}
+              className={'checkbox--remember-me'}>
+                Keep me logged in
+            </Checkbox>
+          </div>
+
+          <div className={'authentication-page__submit-button-wrap'}>
+            <Button
+              type={'submit'}
+              intent={Intent.PRIMARY}
+              fill={true}
+              lang={true}
+              loading={isSubmitting}
+            >
+              {intl.formatMessage({ id: 'Log in' })}
+            </Button>
+          </div>
+        </form>
+      
+        <div class="authentication-page__footer-links">
+          <Link to={'/auth/send_reset_password'}>Forget my password</Link>
         </div>
-        <div className={'login-form__checkbox-section'}>
-          <Checkbox>Keep me logged in</Checkbox>
-        </div>
-
-        <div className={'login-form__floating-footer-section'}>
-          <Button
-            className={'btn-login'}
-            type={'submit'}
-            intent={Intent.PRIMARY}
-            fill={true}
-            lang={true}
-          >
-            {intl.formatMessage({ id: 'Log in' })}
-          </Button>
-        </div>
-      </form>
-      <Copyright />
-    </div>
+      </div>
+    </AuthInsider>
   );
 }
 
-const mapStateToProps = (state) => ({
-  hasError: (errorType) => hasErrorType(state, errorType),
-  errors: state.authentication.errors,
-});
-
-const mapDispatchToProps = (dispatch) => ({
-  login: (form) => dispatch(login({ form })),
-  clearErrors: () => dispatch({ type: t.LOGIN_CLEAR_ERRORS }),
-});
-
-export default connect(mapStateToProps, mapDispatchToProps)(Login);+export default compose(
+  AuthenticationConnect
+)(Login);