import React, { useEffect, useMemo, useState } from 'react';
import * as Yup from 'yup';
import { useFormik } from 'formik';
import { useIntl } from 'react-intl';
import {
  Button,
  InputGroup,
  Intent,
  FormGroup,
  HTMLSelect,
  Icon,
} from '@blueprintjs/core';
import RegisterFromConnect from 'connectors/RegisterForm.connect';
import ErrorMessage from 'components/ErrorMessage';
import AppToaster from 'components/AppToaster';
import { compose } from 'utils';
<<<<<<< HEAD
=======
import { Row, Col } from 'react-grid-system';
import IconLog from 'components/Icon';
import Copyright from './copyright';
import { Link } from 'react-router-dom';
// import { compose, regExpCollection } from 'utils';
>>>>>>> b8b82833

function Register({ requestSubmitRegister }) {
  const intl = useIntl();
  const Country = useMemo(
    () => [
      { value: null, label: 'Select Country' },
      { value: 'libya', label: 'Libya' },
    ],
    []
  );

  const ValidationSchema = Yup.object().shape({
    organization_name: Yup.string().required(),
    first_name: Yup.string().required(),
    last_name: Yup.string().required(),
    email: Yup.string().email().required(),
    phone_number: Yup.string()
<<<<<<< HEAD
=======
      .matches()
>>>>>>> b8b82833
      .required(intl.formatMessage({ id: 'required' })),
    password: Yup.string()
      .min(4, 'Password has to be longer than 8 characters!')
      .required('Password is required!'),
    // country: Yup.string().required(intl.formatMessage({ id: 'required' })),
  });

  const initialValues = useMemo(
    () => ({
      organization_name: '',
      first_name: '',
      last_name: '',
      email: '',
      phone_number: '',
      password: '',
      // country: '',
    }),
    []
  );

  const formik = useFormik({
    enableReinitialize: true,
    validationSchema: ValidationSchema,
    initialValues: {
      ...initialValues,
    },
    onSubmit: (values, { setSubmitting }) => {
      requestSubmitRegister(values)
        .then((response) => {
          AppToaster.show({
            message: 'success',
          });
          setSubmitting(false);
        })
        .catch((error) => {
          setSubmitting(false);
        });
    },
  });

  const requiredSpan = useMemo(() => <span class='required'>*</span>, []);

  const [shown, setShown] = useState(false);

  const passwordRevealer = () => {
    setShown(!shown);
  };

  return (
    <div className={'register-form'}>
      <IconLog
        className={'register-form__icon-section'}
        icon='bigcapital'
        iconSize={150}
      />
      <form onSubmit={formik.handleSubmit}>
        <div className={'register-form__label-section'}>
          <h3>
            Register a New <br />
            Organization.
          </h3>
          You have a bigcapital account ?<Link to='/auth/login'> Login</Link>
        </div>
        <div>
          <FormGroup
            label={'Organization Name'}
            className={'form-group--name'}
            intent={
              formik.errors.organization_name &&
              formik.touched.organization_name &&
              Intent.DANGER
            }
            helperText={<ErrorMessage {...formik} name={'organization_name'} />}
          >
            <InputGroup
              intent={
                formik.errors.organization_name &&
                formik.touched.organization_name &&
                formik.Intent.DANGER
              }
              {...formik.getFieldProps('organization_name')}
            />
          </FormGroup>
        </div>
        <Row className={'name-section'}>
          <Col md={6}>
            <FormGroup
              label={'First Name'}
              intent={
                formik.errors.first_name &&
                formik.touched.first_name &&
                Intent.DANGER
              }
              helperText={<ErrorMessage name={'first_name'} {...formik} />}
            >
              <InputGroup
                intent={
                  formik.errors.first_name &&
                  formik.touched.first_name &&
                  Intent.DANGER
                }
                {...formik.getFieldProps('first_name')}
              />
            </FormGroup>
          </Col>
          <Col md={6}>
            <FormGroup
              label={'Last Name'}
              intent={
                formik.errors.last_name &&
                formik.touched.last_name &&
                Intent.DANGER
              }
              helperText={<ErrorMessage name={'last_name'} {...formik} />}
            >
              <InputGroup
                intent={
                  formik.errors.last_name &&
                  formik.touched.last_name &&
                  Intent.DANGER
                }
                {...formik.getFieldProps('last_name')}
              />
            </FormGroup>
          </Col>
        </Row>

        <div>
          <FormGroup
            label={'Phone Number'}
            intent={
              formik.errors.phone_number &&
              formik.touched.phone_number &&
              Intent.DANGER
            }
            helperText={<ErrorMessage name={'phone_number'} {...formik} />}
          >
            <InputGroup
              intent={
                formik.errors.phone_number &&
                formik.touched.phone_number &&
                Intent.DANGER
              }
              {...formik.getFieldProps('phone_number')}
            />
          </FormGroup>
        </div>
        <div>
          <FormGroup
            label={'Email'}
            intent={
              formik.errors.email && formik.touched.email && Intent.DANGER
            }
            helperText={<ErrorMessage name={'email'} {...formik} />}
          >
            <InputGroup
              intent={
                formik.errors.email && formik.touched.email && Intent.DANGER
              }
              {...formik.getFieldProps('email')}
            />
          </FormGroup>
        </div>
        <div>
          <FormGroup
            label={'Password'}
            labelInfo={
              <span onClick={() => passwordRevealer()}>
                <Icon icon='eye-open' />
                Show
              </span>
            }
            className={'form-group--password'}
            intent={
              formik.errors.password && formik.touched.password && Intent.DANGER
            }
            helperText={<ErrorMessage name={'password'} {...formik} />}
          >
            <InputGroup
              lang={true}
              type={shown ? 'text' : 'password'}
              intent={
                formik.errors.password &&
                formik.touched.password &&
                Intent.DANGER
              }
              {...formik.getFieldProps('password')}
            />
          </FormGroup>
        </div>
        <div className={'register-form__statement-section'}>
          <p>
            By signing in or creating an account, you agree with our <br />
            <Link>Terms & Conditions</Link> and <Link> Privacy Statement</Link>
          </p>
        </div>
        <div className={'register-form__floating-footer-section'}>
          <Button
            className={'btn-register'}
            intent={Intent.PRIMARY}
            type='submit'
          >
            Register
          </Button>
        </div>
      </form>
      <Copyright />
    </div>
  );
}

export default compose(RegisterFromConnect)(Register);<|MERGE_RESOLUTION|>--- conflicted
+++ resolved
@@ -1,4 +1,4 @@
-import React, { useEffect, useMemo, useState } from 'react';
+import React, { useMemo, useState, useCallback } from 'react';
 import * as Yup from 'yup';
 import { useFormik } from 'formik';
 import { useIntl } from 'react-intl';
@@ -7,31 +7,24 @@
   InputGroup,
   Intent,
   FormGroup,
-  HTMLSelect,
-  Icon,
+  Spinner
 } from '@blueprintjs/core';
-import RegisterFromConnect from 'connectors/RegisterForm.connect';
+import { Row, Col } from 'react-grid-system';
+import { Link, useHistory } from 'react-router-dom';
+import AuthenticationConnect from 'connectors/Authentication.connect';
 import ErrorMessage from 'components/ErrorMessage';
 import AppToaster from 'components/AppToaster';
+import AuthInsider from 'containers/Authentication/AuthInsider';
 import { compose } from 'utils';
-<<<<<<< HEAD
-=======
-import { Row, Col } from 'react-grid-system';
-import IconLog from 'components/Icon';
-import Copyright from './copyright';
-import { Link } from 'react-router-dom';
-// import { compose, regExpCollection } from 'utils';
->>>>>>> b8b82833
-
-function Register({ requestSubmitRegister }) {
+import Icon from 'components/Icon';
+
+function Register({
+  requestRegister,
+}) {
   const intl = useIntl();
-  const Country = useMemo(
-    () => [
-      { value: null, label: 'Select Country' },
-      { value: 'libya', label: 'Libya' },
-    ],
-    []
-  );
+  const history = useHistory();
+  const [shown, setShown] = useState(false);
+  const passwordRevealer = useCallback(() => { setShown(!shown); }, [shown]);
 
   const ValidationSchema = Yup.object().shape({
     organization_name: Yup.string().required(),
@@ -39,43 +32,45 @@
     last_name: Yup.string().required(),
     email: Yup.string().email().required(),
     phone_number: Yup.string()
-<<<<<<< HEAD
-=======
       .matches()
->>>>>>> b8b82833
       .required(intl.formatMessage({ id: 'required' })),
     password: Yup.string()
       .min(4, 'Password has to be longer than 8 characters!')
       .required('Password is required!'),
-    // country: Yup.string().required(intl.formatMessage({ id: 'required' })),
   });
 
-  const initialValues = useMemo(
-    () => ({
-      organization_name: '',
-      first_name: '',
-      last_name: '',
-      email: '',
-      phone_number: '',
-      password: '',
-      // country: '',
-    }),
-    []
-  );
-
-  const formik = useFormik({
+  const initialValues = useMemo(() => ({
+    organization_name: '',
+    first_name: '',
+    last_name: '',
+    email: '',
+    phone_number: '',
+    password: '',
+  }), []);
+
+  const {
+    errors,
+    touched,
+    values,
+    setFieldValue,
+    handleSubmit,
+    getFieldProps,
+    isSubmitting,
+  } = useFormik({
     enableReinitialize: true,
     validationSchema: ValidationSchema,
     initialValues: {
       ...initialValues,
+      country: 'libya'
     },
     onSubmit: (values, { setSubmitting }) => {
-      requestSubmitRegister(values)
+      requestRegister(values)
         .then((response) => {
           AppToaster.show({
             message: 'success',
           });
           setSubmitting(false);
+          history.push('/auth/login');
         })
         .catch((error) => {
           setSubmitting(false);
@@ -83,175 +78,140 @@
     },
   });
 
-  const requiredSpan = useMemo(() => <span class='required'>*</span>, []);
-
-  const [shown, setShown] = useState(false);
-
-  const passwordRevealer = () => {
-    setShown(!shown);
-  };
+  const passwordRevealerTmp = useMemo(() => (
+    <span class="password-revealer" onClick={() => passwordRevealer()}>
+      {(shown) ? (
+        <><Icon icon='eye-slash' /> <span class="text">Hide</span></>
+      ) : (
+        <><Icon icon='eye' /> <span class="text">Show</span></>
+      )} 
+    </span>), [shown, passwordRevealer]);
 
   return (
-    <div className={'register-form'}>
-      <IconLog
-        className={'register-form__icon-section'}
-        icon='bigcapital'
-        iconSize={150}
-      />
-      <form onSubmit={formik.handleSubmit}>
-        <div className={'register-form__label-section'}>
+    <AuthInsider>
+      <div className={'register-form'}>
+        <div className={'authentication-page__label-section'}>
           <h3>
-            Register a New <br />
-            Organization.
+            Register a New <br />Organization.
           </h3>
           You have a bigcapital account ?<Link to='/auth/login'> Login</Link>
         </div>
-        <div>
+
+        <form onSubmit={handleSubmit} className={'authentication-page__form'}>
           <FormGroup
             label={'Organization Name'}
             className={'form-group--name'}
-            intent={
-              formik.errors.organization_name &&
-              formik.touched.organization_name &&
-              Intent.DANGER
-            }
-            helperText={<ErrorMessage {...formik} name={'organization_name'} />}
+            intent={(errors.organization_name && touched.organization_name) && Intent.DANGER}
+            helperText={<ErrorMessage {...{errors, touched}} name={'organization_name'} />}
+          >
+            <InputGroup
+              intent={(errors.organization_name && touched.organization_name) && Intent.DANGER}
+              {...getFieldProps('organization_name')}
+            />
+          </FormGroup>
+
+          <Row className={'name-section'}>
+            <Col md={6}>
+              <FormGroup
+                label={'First Name'}
+                intent={(errors.first_name && touched.first_name) && Intent.DANGER}
+                helperText={<ErrorMessage name={'first_name'} {...{errors, touched}} />}
+                className={'form-group--first-name'}
+              >
+                <InputGroup
+                  intent={(errors.first_name && touched.first_name) && Intent.DANGER}
+                  {...getFieldProps('first_name')}
+                />
+              </FormGroup>
+            </Col>
+
+            <Col md={6}>
+              <FormGroup
+                label={'Last Name'}
+                intent={(errors.last_name && touched.last_name) && Intent.DANGER}
+                helperText={<ErrorMessage name={'last_name'} {...{errors, touched}} />}
+                className={'form-group--last-name'}
+              >
+                <InputGroup
+                  intent={(errors.last_name && touched.last_name) && Intent.DANGER}
+                  {...getFieldProps('last_name')}
+                />
+              </FormGroup>
+            </Col>
+          </Row>
+          
+          <FormGroup
+            label={'Phone Number'}
+            intent={(errors.phone_number && touched.phone_number) && Intent.DANGER}
+            helperText={<ErrorMessage name={'phone_number'} {...{errors, touched}} />}
+            className={'form-group--phone-number'}
           >
             <InputGroup
               intent={
-                formik.errors.organization_name &&
-                formik.touched.organization_name &&
-                formik.Intent.DANGER
-              }
-              {...formik.getFieldProps('organization_name')}
-            />
-          </FormGroup>
-        </div>
-        <Row className={'name-section'}>
-          <Col md={6}>
-            <FormGroup
-              label={'First Name'}
-              intent={
-                formik.errors.first_name &&
-                formik.touched.first_name &&
+                (errors.phone_number && touched.phone_number) &&
                 Intent.DANGER
               }
-              helperText={<ErrorMessage name={'first_name'} {...formik} />}
-            >
-              <InputGroup
-                intent={
-                  formik.errors.first_name &&
-                  formik.touched.first_name &&
-                  Intent.DANGER
-                }
-                {...formik.getFieldProps('first_name')}
-              />
-            </FormGroup>
-          </Col>
-          <Col md={6}>
-            <FormGroup
-              label={'Last Name'}
-              intent={
-                formik.errors.last_name &&
-                formik.touched.last_name &&
-                Intent.DANGER
-              }
-              helperText={<ErrorMessage name={'last_name'} {...formik} />}
-            >
-              <InputGroup
-                intent={
-                  formik.errors.last_name &&
-                  formik.touched.last_name &&
-                  Intent.DANGER
-                }
-                {...formik.getFieldProps('last_name')}
-              />
-            </FormGroup>
-          </Col>
-        </Row>
-
-        <div>
-          <FormGroup
-            label={'Phone Number'}
-            intent={
-              formik.errors.phone_number &&
-              formik.touched.phone_number &&
-              Intent.DANGER
-            }
-            helperText={<ErrorMessage name={'phone_number'} {...formik} />}
-          >
-            <InputGroup
-              intent={
-                formik.errors.phone_number &&
-                formik.touched.phone_number &&
-                Intent.DANGER
-              }
-              {...formik.getFieldProps('phone_number')}
-            />
-          </FormGroup>
-        </div>
-        <div>
+              {...getFieldProps('phone_number')}
+            />
+          </FormGroup>
+      
           <FormGroup
             label={'Email'}
-            intent={
-              formik.errors.email && formik.touched.email && Intent.DANGER
-            }
-            helperText={<ErrorMessage name={'email'} {...formik} />}
-          >
-            <InputGroup
-              intent={
-                formik.errors.email && formik.touched.email && Intent.DANGER
-              }
-              {...formik.getFieldProps('email')}
-            />
-          </FormGroup>
-        </div>
-        <div>
+            intent={(errors.email && touched.email) && Intent.DANGER}
+            helperText={<ErrorMessage name={'email'} {...{errors, touched}} />}
+            className={'form-group--email'}
+          >
+            <InputGroup
+              intent={(errors.email && touched.email) && Intent.DANGER}
+              {...getFieldProps('email')}
+            />
+          </FormGroup>
+          
           <FormGroup
             label={'Password'}
-            labelInfo={
-              <span onClick={() => passwordRevealer()}>
-                <Icon icon='eye-open' />
-                Show
-              </span>
-            }
-            className={'form-group--password'}
-            intent={
-              formik.errors.password && formik.touched.password && Intent.DANGER
-            }
-            helperText={<ErrorMessage name={'password'} {...formik} />}
+            labelInfo={passwordRevealerTmp}
+            intent={(errors.password && touched.password) && Intent.DANGER}
+            helperText={<ErrorMessage name={'password'} {...{errors, touched}} />}
+            className={'form-group--password has-password-revealer'}
           >
             <InputGroup
               lang={true}
               type={shown ? 'text' : 'password'}
-              intent={
-                formik.errors.password &&
-                formik.touched.password &&
-                Intent.DANGER
-              }
-              {...formik.getFieldProps('password')}
-            />
-          </FormGroup>
-        </div>
-        <div className={'register-form__statement-section'}>
-          <p>
-            By signing in or creating an account, you agree with our <br />
-            <Link>Terms & Conditions</Link> and <Link> Privacy Statement</Link>
-          </p>
-        </div>
-        <div className={'register-form__floating-footer-section'}>
-          <Button
-            className={'btn-register'}
-            intent={Intent.PRIMARY}
-            type='submit'
-          >
-            Register
-          </Button>
-        </div>
-      </form>
-      <Copyright />
-    </div>
+              intent={(errors.password && touched.password) && Intent.DANGER}
+              {...getFieldProps('password')}
+            />
+          </FormGroup>
+          
+          <div className={'register-form__agreement-section'}>
+            <p>
+              By signing in or creating an account, you agree with our <br />
+              <Link>Terms & Conditions</Link> and <Link> Privacy Statement</Link>
+            </p>
+          </div>
+
+          <div className={'authentication-page__submit-button-wrap'}>
+            <Button
+              className={'btn-register'}
+              intent={Intent.PRIMARY}
+              type='submit'
+              fill={true}
+              loading={isSubmitting}
+            >
+              Register
+            </Button>
+          </div>
+        </form>
+
+        { isSubmitting && (
+          <div class="authentication-page__loading-overlay">
+            <Spinner size={50} />
+          </div>
+        )}
+      </div>
+    </AuthInsider>
   );
 }
 
-export default compose(RegisterFromConnect)(Register);+export default compose(
+  AuthenticationConnect,
+)(Register);