--- conflicted
+++ resolved
@@ -33,12 +33,8 @@
   //#withExpenes
   expensesCurrentPage,
   expensesLoading,
-<<<<<<< HEAD
   expensesPagination,
   
-=======
-
->>>>>>> aac138aa
   // #withDashboardActions
   changeCurrentView,
   changePageSubtitle,
@@ -105,11 +101,7 @@
       <Menu>
         <MenuItem text={formatMessage({ id: 'view_details' })} />
         <MenuDivider />
-<<<<<<< HEAD
-        <If condition={expense.published}>
-=======
         <If condition={!expense.published}>
->>>>>>> aac138aa
           <MenuItem
             text={formatMessage({ id: 'publish_expense' })}
             onClick={handlePublishExpense(expense)}
@@ -298,5 +290,5 @@
     expensesLoading,
     expensesPagination,
   })),
-  withViewDetails,
+  withViewDetails(),
 )(ExpensesDataTable);