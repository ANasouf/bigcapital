--- conflicted
+++ resolved
@@ -18,7 +18,6 @@
 import withViewsActions from 'containers/Views/withViewsActions';
 
 import { compose } from 'utils';
-
 
 function ExpensesList({
   // #withDashboardActions
@@ -52,7 +51,6 @@
     (key, resourceName) => requestFetchResourceViews(resourceName),
   );
 
-<<<<<<< HEAD
   const fetchResourceFields = useQuery(
     ['resource-fields', 'expenses'],
     (key, resourceName) => requestFetchResourceFields(resourceName),
@@ -60,11 +58,6 @@
 
   const fetchExpenses = useQuery(['expenses-table', expensesTableQuery], () =>
     requestFetchExpensesTable(),
-=======
-  const fetchExpenses = useQuery(
-    ['expense-form', expensesTableQuery],
-    () => requestFetchExpensesTable(),
->>>>>>> aac138aa
   );
 
   useEffect(() => {
@@ -254,7 +247,7 @@
 export default compose(
   withDashboardActions,
   withExpensesActions,
+  withViewsActions,
+  withResourceActions,
   withExpenses(({ expensesTableQuery }) => ({ expensesTableQuery })),
-  withViewsActions,
-  withResourceActions
 )(ExpensesList);