--- conflicted
+++ resolved
@@ -174,13 +174,9 @@
       .then(() => {
         setPublishExpense(false);
         AppToaster.show({
-<<<<<<< HEAD
-          message: formatMessage({ id: 'the_expense_id_has_been_published' }),
-=======
           message: formatMessage({
             id: 'the_expense_has_been_published',
           }),
->>>>>>> 7ea417d8
           intent: Intent.SUCCESS,
         });
         queryCache.invalidateQueries('expenses-table');
@@ -271,7 +267,7 @@
           onConfirm={handleConfirmPublishExpense}
         >
           <p>
-            <T id={'are_sure_to_publish_this_account'} />
+            <T id={'are_sure_to_publish_this_expense'} />
           </p>
         </Alert>
       </DashboardPageContent>
