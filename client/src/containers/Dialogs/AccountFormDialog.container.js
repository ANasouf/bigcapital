--- conflicted
+++ resolved
@@ -6,26 +6,18 @@
 import withAccountDetail from 'containers/Accounts/withAccountDetail';
 import withAccounts from 'containers/Accounts/withAccounts';
 
-<<<<<<< HEAD
 export const mapStateToProps = (state, props) => ({
   dialogName: 'account-form',
+  accountId:
+    props.payload.action === 'edit' && props.payload.id
+      ? props.payload.id
+      : null,
 });
-=======
-export const mapStateToProps = (state, props) => {
-  const dialogPayload = getDialogPayload(state, 'account-form');
-  return {
-    name: 'account-form',
-    payload: { action: 'new', id: null, ...dialogPayload },
-
-    accountId: dialogPayload?.id || null,
-  };
-};
->>>>>>> aaa362f2
 const AccountFormDialogConnect = connect(mapStateToProps);
 
 export default compose(
+  withDialogRedux(null, 'account-form'),
   AccountFormDialogConnect,
-  withDialogRedux(null, 'account-form'),
   withAccountsActions,
   withAccountDetail,
   withAccounts(({ accountsTypes, accounts }) => ({
