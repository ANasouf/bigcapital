<<<<<<< HEAD
import React, { useCallback, useMemo } from 'react';
=======
import React, { useCallback, useEffect, useMemo, useState } from 'react';
>>>>>>> aaa362f2
import {
  Button,
  Classes,
  FormGroup,
  InputGroup,
  Intent,
  TextArea,
  MenuItem,
  Checkbox,
  Position,
} from '@blueprintjs/core';
import * as Yup from 'yup';
import { useFormik } from 'formik';
import { FormattedMessage as T, useIntl } from 'react-intl';
<<<<<<< HEAD
=======
import { If } from 'components';
>>>>>>> aaa362f2
import { omit, pick } from 'lodash';
import { useQuery, queryCache } from 'react-query';
import classNames from 'classnames';
import {
  ListSelect,
  ErrorMessage,
  Dialog,
  AppToaster,
  FieldRequiredHint,
  Hint,
} from 'components';
import AccountFormDialogContainer from 'containers/Dialogs/AccountFormDialog.container';

/**
 * Account form dialog.
 */
function AccountFormDialog({
  dialogName,
  payload = { action: 'new', id: null },
  isOpen,

  // #withAccounts
  accountsTypes,
  accounts,

  // #withAccountDetail
  account,

  // #withAccountsActions
  requestFetchAccounts,
  requestFetchAccountTypes,
  requestFetchAccount,
  requestSubmitAccount,
  requestEditAccount,

  // #withDialog
  closeDialog,
}) {
  const { formatMessage } = useIntl();
  const accountFormValidationSchema = Yup.object().shape({
    name: Yup.string()
      .required()
      .label(formatMessage({ id: 'account_name_' })),
    code: Yup.number(),
    account_type_id: Yup.string()
      .nullable()
      .required()
      .label(formatMessage({ id: 'account_type_id' })),
    description: Yup.string().nullable().trim(),
    // parent_account_id: Yup.string().nullable(),
  });
  const initialValues = useMemo(
    () => ({
      account_type_id: null,
      name: '',
      description: '',
      code: '',
      type: '',
    }),
    [],
  );

  const transformApiErrors = (errors) => {
    const fields = {};
    if (errors.find((e) => e.type === 'NOT_UNIQUE_CODE')) {
      fields.code = 'Account code is not unqiue.';
    }
    return fields;
  };

  // Formik
  const {
    errors,
    values,
    touched,
    setFieldValue,
    resetForm,
    handleSubmit,
    isSubmitting,
    getFieldProps,
  } = useFormik({
    enableReinitialize: true,
    initialValues: {
      // ...initialValues,
      // ...(payload.action === 'edit' && account ? account : initialValues),

      ...(payload.action === 'edit' &&
        pick(account, Object.keys(initialValues))),
    },
    validationSchema: accountFormValidationSchema,
    onSubmit: (values, { setSubmitting, setErrors }) => {
      const exclude = ['subaccount'];
      const toastAccountName = values.code
        ? `${values.code} - ${values.name}`
        : values.name;

      if (payload.action === 'edit') {
        requestEditAccount(payload.id, values)
          .then((response) => {
<<<<<<< HEAD
            closeDialog(dialogName);
=======
>>>>>>> aaa362f2
            queryCache.refetchQueries('accounts-table', { force: true });

            closeDialog(name);

            AppToaster.show({
              message: formatMessage(
                { id: 'service_has_been_successful_edited' },
                {
                  name: toastAccountName,
                  service: formatMessage({ id: 'account' }),
                },
              ),
              intent: Intent.SUCCESS,
            });
          })
          .catch((errors) => {
            const errorsTransformed = transformApiErrors(errors);
            setErrors({ ...errorsTransformed });
            setSubmitting(false);
          });
      } else {
        requestSubmitAccount({
          payload: payload.parent_account_id,
          form: { ...omit(values, exclude) },
        })
          .then((response) => {
            closeDialog(dialogName);
            queryCache.refetchQueries('accounts-table', { force: true });

            AppToaster.show({
              message: formatMessage(
                { id: 'service_has_been_successful_created' },
                {
                  name: toastAccountName,
                  service: formatMessage({ id: 'account' }),
                },
              ),
              intent: Intent.SUCCESS,
              position: Position.BOTTOM,
            });
          })
          .catch((errors) => {
            const errorsTransformed = transformApiErrors(errors);
            setErrors({ ...errorsTransformed });
            setSubmitting(false);
          });
      }
    },
  });

  const handlechange = useCallback((newChecked) => {
    setChecked(newChecked);
  }, []);
  // Filtered accounts based on the given account type.
  const filteredAccounts = useMemo(
    () =>
      accounts.filter(
        (account) => account.account_type_id === values.account_type_id,
      ),
    [accounts, values.account_type_id],
  );

  // Filters accounts types items.
  const filterAccountTypeItems = (query, accountType, _index, exactMatch) => {
    const normalizedTitle = accountType.name.toLowerCase();
    const normalizedQuery = query.toLowerCase();

    if (exactMatch) {
      return normalizedTitle === normalizedQuery;
    } else {
      return normalizedTitle.indexOf(normalizedQuery) >= 0;
    }
  };

  // Account type item of select filed.
  const accountTypeItem = (item, { handleClick, modifiers, query }) => {
    return <MenuItem text={item.name} key={item.id} onClick={handleClick} />;
  };

  // Account item of select accounts field.
  const accountItem = (item, { handleClick, modifiers, query }) => {
    return (
      <MenuItem
        text={item.name}
        label={item.code}
        key={item.id}
        onClick={handleClick}
      />
    );
  };

  // Filters accounts items.
  const filterAccountsPredicater = useCallback(
    (query, account, _index, exactMatch) => {
      const normalizedTitle = account.name.toLowerCase();
      const normalizedQuery = query.toLowerCase();

      if (exactMatch) {
        return normalizedTitle === normalizedQuery;
      } else {
        return (
          `${account.code} ${normalizedTitle}`.indexOf(normalizedQuery) >= 0
        );
      }
    },
    [],
  );

  console.log(values, 'Values');

  // Handles dialog close.
  const handleClose = useCallback(() => {
    closeDialog(dialogName);
  }, [closeDialog, dialogName]);

  // Fetches accounts list.
  const fetchAccountsList = useQuery(
    'accounts-list',
    () => requestFetchAccounts(),
    { enabled: true },
  );

  // Fetches accounts types.
  const fetchAccountsTypes = useQuery(
    'accounts-types-list',
    async () => {
      await requestFetchAccountTypes();
    },
    { enabled: true },
  );

  // Fetch the given account id on edit mode.
  const fetchAccount = useQuery(
<<<<<<< HEAD
    ['account', payload.id],
=======
    (payload.action === 'edit' && ['account', payload.id]) ||
      (payload.action === 'new_child' && ['account', payload.parentAccountId]),
    // payload.action === 'new_child' ||
    //   (payload.action === 'edit' && [
    //     'account',

    //     payload.id,
    //     payload.parentAccountId,
    //   ]),
>>>>>>> aaa362f2
    (key, id) => requestFetchAccount(id),
    { enabled: false },
  );

  const isFetching =
    fetchAccountsList.isFetching ||
    fetchAccountsTypes.isFetching ||
    fetchAccount.isFetching;

  // Fetch requests on dialog opening.
  const onDialogOpening = useCallback(() => {
    fetchAccountsList.refetch();
    fetchAccountsTypes.refetch();
<<<<<<< HEAD

    if (payload.action === 'edit' && payload.id) {
      fetchAccount.refetch();
    }    
  }, [payload, fetchAccount, fetchAccountsList, fetchAccountsTypes]);
=======
    fetchAccount.refetch();

    if (payload.action === 'new_child') {
      // sub account checkbox should be equal true.
      setFieldValue('subaccount', payload.subaccount);
      setFieldValue('parent_account_id', payload.parentAccountId);
      setFieldValue('account_type_id', payload.accountTypeId);
    }
  }, [fetchAccount, fetchAccountsList, fetchAccountsTypes]);
>>>>>>> aaa362f2

  const onChangeAccountType = useCallback(
    (accountType) => {
      setFieldValue('account_type_id', accountType.id);
    },
    [setFieldValue],
  );

  // Handles change sub-account.
  const onChangeSubaccount = useCallback(
    (account) => {
      setFieldValue('parent_account_id', account.id);
    },
    [setFieldValue],
  );

  const onDialogClosed = useCallback(() => {
    resetForm();
  }, [resetForm]);

  const subAccountLabel = useMemo(() => {
    return (
      <span>
        <T id={'sub_account'} />
        <Hint />
      </span>
    );
  }, []);

  const requiredSpan = useMemo(() => <span class="required">*</span>, []);

  return (
    <Dialog
      name={dialogName}
      title={
        payload.action === 'edit' ? (
          <T id={'edit_account'} />
        ) : (
          <T id={'new_account'} />
        )
      }
      className={{
        'dialog--loading': isFetching,
        'dialog--account-form': true,
      }}
      autoFocus={true}
      canEscapeKeyClose={true}
      onClosed={onDialogClosed}
      onOpening={onDialogOpening}
      isOpen={isOpen}
      isLoading={isFetching}
      onClose={handleClose}
    >
      <form onSubmit={handleSubmit}>
        <div className={Classes.DIALOG_BODY}>
          <FormGroup
            label={<T id={'account_type'} />}
            labelInfo={<FieldRequiredHint />}
            className={classNames(
              'form-group--account-type',
              'form-group--select-list',
              Classes.FILL,
            )}
            inline={true}
            helperText={
              <ErrorMessage name="account_type_id" {...{ errors, touched }} />
            }
            intent={
              errors.account_type_id && touched.account_type_id && Intent.DANGER
            }
          >
            <ListSelect
              items={accountsTypes}
              noResults={<MenuItem disabled={true} text="No results." />}
              itemRenderer={accountTypeItem}
              itemPredicate={filterAccountTypeItems}
              popoverProps={{ minimal: true }}
              onItemSelect={onChangeAccountType}
              selectedItem={values.account_type_id}
              selectedItemProp={'id'}
              defaultText={<T id={'select_account_type'} />}
              labelProp={'name'}
              buttonProps={{ disabled: payload.action === 'edit' }}
            />
          </FormGroup>

          <FormGroup
            label={<T id={'account_name'} />}
            labelInfo={<FieldRequiredHint />}
            className={'form-group--account-name'}
            intent={errors.name && touched.name && Intent.DANGER}
            helperText={<ErrorMessage name="name" {...{ errors, touched }} />}
            inline={true}
          >
            <InputGroup
              medium={true}
              intent={errors.name && touched.name && Intent.DANGER}
              {...getFieldProps('name')}
            />
          </FormGroup>

          <FormGroup
            label={<T id={'account_code'} />}
            className={'form-group--account-code'}
            intent={errors.code && touched.code && Intent.DANGER}
            helperText={<ErrorMessage name="code" {...{ errors, touched }} />}
            inline={true}
            labelInfo={<Hint content={<T id='account_code_hint' />} />}
          >
            <InputGroup
              medium={true}
              intent={errors.code && touched.code && Intent.DANGER}
              {...getFieldProps('code')}
            />
          </FormGroup>

          <FormGroup
            label={' '}
            className={classNames('form-group--subaccount')}
            inline={true}
          >
            <Checkbox
              inline={true}
              label={subAccountLabel}
              {...getFieldProps('subaccount')}
              checked={values.subaccount}
            />
          </FormGroup>
          <If condition={values.subaccount}>
            {/* {values.subaccount && ( */}
            <FormGroup
              label={<T id={'parent_account'} />}
              className={classNames(
                'form-group--parent-account',
                'form-group--select-list',
                Classes.FILL,
              )}
              inline={true}
            >
              <ListSelect
                items={filteredAccounts}
                noResults={<MenuItem disabled={true} text="No results." />}
                itemRenderer={accountItem}
                itemPredicate={filterAccountsPredicater}
                popoverProps={{ minimal: true }}
                onItemSelect={onChangeSubaccount}
                selectedItem={values.parent_account_id}
                selectedItemProp={'id'}
                defaultText={<T id={'select_parent_account'} />}
                labelProp={'name'}
              />
            </FormGroup>
            {/* )} */}
          </If>
          <FormGroup
            label={<T id={'description'} />}
            className={'form-group--description'}
            intent={errors.description && Intent.DANGER}
            helperText={errors.description && errors.credential}
            inline={true}
          >
            <TextArea
              growVertically={true}
              large={true}
              {...getFieldProps('description')}
            />
          </FormGroup>
        </div>

        <div className={Classes.DIALOG_FOOTER}>
          <div className={Classes.DIALOG_FOOTER_ACTIONS}>
            <Button onClick={handleClose}>
              <T id={'close'} />
            </Button>
            <Button
              intent={Intent.PRIMARY}
              disabled={isSubmitting}
              type="submit"
            >
              {payload.action === 'edit' ? (
                <T id={'edit'} />
              ) : (
                <T id={'submit'} />
              )}
            </Button>
          </div>
        </div>
      </form>
    </Dialog>
  );
}

export default AccountFormDialogContainer(AccountFormDialog);<|MERGE_RESOLUTION|>--- conflicted
+++ resolved
@@ -1,8 +1,4 @@
-<<<<<<< HEAD
 import React, { useCallback, useMemo } from 'react';
-=======
-import React, { useCallback, useEffect, useMemo, useState } from 'react';
->>>>>>> aaa362f2
 import {
   Button,
   Classes,
@@ -17,10 +13,7 @@
 import * as Yup from 'yup';
 import { useFormik } from 'formik';
 import { FormattedMessage as T, useIntl } from 'react-intl';
-<<<<<<< HEAD
-=======
 import { If } from 'components';
->>>>>>> aaa362f2
 import { omit, pick } from 'lodash';
 import { useQuery, queryCache } from 'react-query';
 import classNames from 'classnames';
@@ -120,13 +113,8 @@
       if (payload.action === 'edit') {
         requestEditAccount(payload.id, values)
           .then((response) => {
-<<<<<<< HEAD
             closeDialog(dialogName);
-=======
->>>>>>> aaa362f2
-            queryCache.refetchQueries('accounts-table', { force: true });
-
-            closeDialog(name);
+            queryCache.invalidateQueries('accounts-table', { force: true });
 
             AppToaster.show({
               message: formatMessage(
@@ -151,7 +139,7 @@
         })
           .then((response) => {
             closeDialog(dialogName);
-            queryCache.refetchQueries('accounts-table', { force: true });
+            queryCache.invalidateQueries('accounts-table', { force: true });
 
             AppToaster.show({
               message: formatMessage(
@@ -166,6 +154,7 @@
             });
           })
           .catch((errors) => {
+            debugger;
             const errorsTransformed = transformApiErrors(errors);
             setErrors({ ...errorsTransformed });
             setSubmitting(false);
@@ -174,9 +163,6 @@
     },
   });
 
-  const handlechange = useCallback((newChecked) => {
-    setChecked(newChecked);
-  }, []);
   // Filtered accounts based on the given account type.
   const filteredAccounts = useMemo(
     () =>
@@ -232,8 +218,6 @@
     [],
   );
 
-  console.log(values, 'Values');
-
   // Handles dialog close.
   const handleClose = useCallback(() => {
     closeDialog(dialogName);
@@ -243,7 +227,7 @@
   const fetchAccountsList = useQuery(
     'accounts-list',
     () => requestFetchAccounts(),
-    { enabled: true },
+    { enabled: false },
   );
 
   // Fetches accounts types.
@@ -252,25 +236,13 @@
     async () => {
       await requestFetchAccountTypes();
     },
-    { enabled: true },
+    { enabled: false },
   );
 
   // Fetch the given account id on edit mode.
   const fetchAccount = useQuery(
-<<<<<<< HEAD
     ['account', payload.id],
-=======
-    (payload.action === 'edit' && ['account', payload.id]) ||
-      (payload.action === 'new_child' && ['account', payload.parentAccountId]),
-    // payload.action === 'new_child' ||
-    //   (payload.action === 'edit' && [
-    //     'account',
-
-    //     payload.id,
-    //     payload.parentAccountId,
-    //   ]),
->>>>>>> aaa362f2
-    (key, id) => requestFetchAccount(id),
+    (key, _id) => requestFetchAccount(_id),
     { enabled: false },
   );
 
@@ -283,23 +255,16 @@
   const onDialogOpening = useCallback(() => {
     fetchAccountsList.refetch();
     fetchAccountsTypes.refetch();
-<<<<<<< HEAD
 
     if (payload.action === 'edit' && payload.id) {
       fetchAccount.refetch();
-    }    
-  }, [payload, fetchAccount, fetchAccountsList, fetchAccountsTypes]);
-=======
-    fetchAccount.refetch();
-
+    }
     if (payload.action === 'new_child') {
-      // sub account checkbox should be equal true.
-      setFieldValue('subaccount', payload.subaccount);
+      setFieldValue('subaccount', true);
       setFieldValue('parent_account_id', payload.parentAccountId);
       setFieldValue('account_type_id', payload.accountTypeId);
     }
   }, [fetchAccount, fetchAccountsList, fetchAccountsTypes]);
->>>>>>> aaa362f2
 
   const onChangeAccountType = useCallback(
     (accountType) => {
@@ -407,7 +372,7 @@
             intent={errors.code && touched.code && Intent.DANGER}
             helperText={<ErrorMessage name="code" {...{ errors, touched }} />}
             inline={true}
-            labelInfo={<Hint content={<T id='account_code_hint' />} />}
+            labelInfo={<Hint content={<T id="account_code_hint" />} />}
           >
             <InputGroup
               medium={true}
@@ -428,8 +393,8 @@
               checked={values.subaccount}
             />
           </FormGroup>
+
           <If condition={values.subaccount}>
-            {/* {values.subaccount && ( */}
             <FormGroup
               label={<T id={'parent_account'} />}
               className={classNames(
@@ -452,8 +417,8 @@
                 labelProp={'name'}
               />
             </FormGroup>
-            {/* )} */}
           </If>
+
           <FormGroup
             label={<T id={'description'} />}
             className={'form-group--description'}
