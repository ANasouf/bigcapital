import React, { useMemo, useCallback } from 'react';
import { FormattedMessage as T, useIntl } from 'react-intl';
import { useFormik } from 'formik';
import * as Yup from 'yup';
import {
  Dialog,
  Button,
  FormGroup,
  InputGroup,
  Intent,
  Classes,
} from '@blueprintjs/core';
import UserFormDialogConnect from 'connectors/UserFormDialog.connector';
import DialogReduxConnect from 'components/DialogReduxConnect';
import AppToaster from 'components/AppToaster';
import useAsync from 'hooks/async';
import { objectKeysTransform } from 'utils';
import { pick, snakeCase } from 'lodash';
import ErrorMessage from 'components/ErrorMessage';
import classNames from 'classnames';
import { compose } from 'utils';

function UserFormDialog({
  requestFetchUser,
  requestSubmitInvite,
  name,
  payload,
  isOpen,
  closeDialog,
}) {
  const { formatMessage } = useIntl();
  const fetchHook = useAsync(async () => {
    await Promise.all([
      ...(payload.action === 'edit' ? [requestFetchUser(payload.user.id)] : []),
    ]);
  }, false);

  const validationSchema = Yup.object().shape({
<<<<<<< HEAD
    email: Yup.string().email().required(),
=======
    email: Yup.string()
      .email()
      .required(intl.formatMessage({ id: 'required' })),
>>>>>>> 98edc66d
  });

  const initialValues = {
    status: 1,
    ...(payload.action === 'edit' &&
      pick(
        objectKeysTransform(payload.user, snakeCase),
        Object.keys(validationSchema.fields)
      )),
  };

  const {
    values,
    errors,
    touched,
    resetForm,
    getFieldProps,
    handleSubmit,
    isSubmitting,
  } = useFormik({
    enableReinitialize: true,
    initialValues,
    validationSchema,
    onSubmit: (values) => {
      const form = { ...values };

      requestSubmitInvite(form).then((response) => {
        AppToaster.show({
          message: formatMessage({
            id: 'teammate_invited_to_organization_account',
          }),
          intent: Intent.SUCCESS,
        });
        closeDialog(name);
      });
    },
  });
  const onDialogOpening = () => {
    fetchHook.execute();
  };

  const onDialogClosed = useCallback(() => {
    resetForm();
  }, [resetForm]);

  const handleClose = () => { closeDialog(name); };

  return (
    <Dialog
      name={name}
      title={
        payload.action === 'edit' ? (
          <T id={'edit_invite'} />
        ) : (
          <T id={'invite_user'} />
        )
      }
      className={classNames({
        'dialog--loading': fetchHook.pending,
        'dialog--invite-form': true,
      })}
      autoFocus={true}
      canEscapeKeyClose={true}
      isOpen={isOpen}
      isLoading={fetchHook.pending}
      onClosed={onDialogClosed}
      onOpening={onDialogOpening}
    >
      <form onSubmit={handleSubmit}>
        <div className={Classes.DIALOG_BODY}>
          <p class='mb2'>
            <T id={'your_access_to_your_team'} />
          </p>

          <FormGroup
            label={<T id={'email'} />}
            className={classNames('form-group--email', Classes.FILL)}
            intent={errors.email && touched.email && Intent.DANGER}
            helperText={<ErrorMessage name='email' {...{ errors, touched }} />}
            inline={true}
          >
            <InputGroup
              medium={true}
              intent={errors.email && touched.email && Intent.DANGER}
              {...getFieldProps('email')}
            />
          </FormGroup>
        </div>

        <div className={Classes.DIALOG_FOOTER}>
          <div className={Classes.DIALOG_FOOTER_ACTIONS}>
<<<<<<< HEAD
            <Button onClick={handleClose}>Close</Button>
            <Button intent={Intent.PRIMARY} type='submit' disabled={isSubmitting}>
              {payload.action === 'edit' ? 'Edit' : 'invite'}
=======
            <Button onClick={handleClose}>
              <T id={'close'} />
            </Button>
            <Button intent={Intent.PRIMARY} type='submit'>
              {payload.action === 'edit' ? (
                <T id={'edit'} />
              ) : (
                <T id={'invite'} />
              )}
>>>>>>> 98edc66d
            </Button>
          </div>
        </div>
      </form>
    </Dialog>
  );
}

export default compose(
  UserFormDialogConnect,
  DialogReduxConnect
)(UserFormDialog);<|MERGE_RESOLUTION|>--- conflicted
+++ resolved
@@ -36,13 +36,7 @@
   }, false);
 
   const validationSchema = Yup.object().shape({
-<<<<<<< HEAD
     email: Yup.string().email().required(),
-=======
-    email: Yup.string()
-      .email()
-      .required(intl.formatMessage({ id: 'required' })),
->>>>>>> 98edc66d
   });
 
   const initialValues = {
@@ -134,21 +128,9 @@
 
         <div className={Classes.DIALOG_FOOTER}>
           <div className={Classes.DIALOG_FOOTER_ACTIONS}>
-<<<<<<< HEAD
-            <Button onClick={handleClose}>Close</Button>
+            <Button onClick={handleClose}><T id={'cancel'} /></Button>
             <Button intent={Intent.PRIMARY} type='submit' disabled={isSubmitting}>
-              {payload.action === 'edit' ? 'Edit' : 'invite'}
-=======
-            <Button onClick={handleClose}>
-              <T id={'close'} />
-            </Button>
-            <Button intent={Intent.PRIMARY} type='submit'>
-              {payload.action === 'edit' ? (
-                <T id={'edit'} />
-              ) : (
-                <T id={'invite'} />
-              )}
->>>>>>> 98edc66d
+              {payload.action === 'edit' ? <T id={'edit'} /> : <T id={'invite'} />}
             </Button>
           </div>
         </div>
