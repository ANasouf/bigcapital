import React, { useState, useMemo, useCallback, useEffect } from 'react';
import * as Yup from 'yup';
import { useFormik, Formik, Form } from 'formik';
import moment from 'moment';
import { Intent } from '@blueprintjs/core';
import { FormattedMessage as T, useIntl } from 'react-intl';
import classNames from 'classnames';

import { CLASSES } from 'common/classes';
import AppToaster from 'components/AppToaster';

import CustomerFormPrimarySection from './CustomerFormPrimarySection';
import CustomerFormAfterPrimarySection from './CustomerFormAfterPrimarySection';
import CustomersTabs from 'containers/Customers/CustomersTabs';
import CustomerFloatingActions from './CustomerFloatingActions';

import withDashboardActions from 'containers/Dashboard/withDashboardActions';
import withCustomerDetail from 'containers/Customers/withCustomerDetail';
import withCustomersActions from 'containers/Customers/withCustomersActions';
import withMediaActions from 'containers/Media/withMediaActions';
import withCustomers from 'containers/Customers//withCustomers';
import useMedia from 'hooks/useMedia';

<<<<<<< HEAD
import { compose, saveInvoke } from 'utils';
=======
import { compose, transformToForm } from 'utils';

const defaultInitialValues = {
  customer_type: 'business',
  salutation: '',
  first_name: '',
  last_name: '',
  company_name: '',
  display_name: '',

  email: '',
  work_phone: '',
  personal_phone: '',
  website: '',
  note: '',
  active: true,

  billing_address_country: '',
  billing_address_1: '',
  billing_address_2: '',
  billing_address_city: '',
  billing_address_state: '',
  billing_address_postcode: '',
  billing_address_phone: '',

  shipping_address_country: '',
  shipping_address_1: '',
  shipping_address_2: '',
  shipping_address_city: '',
  shipping_address_state: '',
  shipping_address_postcode: '',
  shipping_address_phone: '',

  opening_balance: '',
  currency_code: '',
  opening_balance_at: moment(new Date()).format('YYYY-MM-DD'),
};
>>>>>>> 25f9ac66

/**
 * Customer form.
 */
function CustomerForm({
  // #withDashboardActions
  changePageTitle,

  // #withCustomers
  customers,

  // #withCustomerDetail
  customerDetail,

  // #withCustomersActions
  requestSubmitCustomer,
  requestEditCustomer,

  // #withMediaActions
  requestSubmitMedia,
  requestDeleteMedia,

  // #Props
  customerId,
  onFormSubmit,
  onCancelForm,
}) {
  const isNewMode = !customerId;

  const { formatMessage } = useIntl();
<<<<<<< HEAD
  const history = useHistory();
=======
  const [payload, setPayload] = useState({});

>>>>>>> 25f9ac66
  const {
    setFiles,
    saveMedia,
    deletedFiles,
    setDeletedFiles,
    deleteMedia,
  } = useMedia({
    saveCallback: requestSubmitMedia,
    deleteCallback: requestDeleteMedia,
  });

  const validationSchema = Yup.object().shape({
    customer_type: Yup.string()
      .required()
      .trim()
      .label(formatMessage({ id: 'customer_type_' })),
    salutation: Yup.string().trim(),
    first_name: Yup.string().trim(),
    last_name: Yup.string().trim(),
    company_name: Yup.string().trim(),
    display_name: Yup.string()
      .trim()
      .required()
      .label(formatMessage({ id: 'display_name_' })),

    email: Yup.string().email().nullable(),
    work_phone: Yup.number(),
    personal_phone: Yup.number(),
    website: Yup.string().url().nullable(),

    active: Yup.boolean(),
    note: Yup.string().trim(),

    billing_address_country: Yup.string().trim(),
    billing_address_1: Yup.string().trim(),
    billing_address_2: Yup.string().trim(),
    billing_address_city: Yup.string().trim(),
    billing_address_state: Yup.string().trim(),
    billing_address_postcode: Yup.number().nullable(),
    billing_address_phone: Yup.number(),

    shipping_address_country: Yup.string().trim(),
    shipping_address_1: Yup.string().trim(),
    shipping_address_2: Yup.string().trim(),
    shipping_address_city: Yup.string().trim(),
    shipping_address_state: Yup.string().trim(),
    shipping_address_postcode: Yup.number().nullable(),
    shipping_address_phone: Yup.number(),

    opening_balance: Yup.number().nullable(),
    currency_code: Yup.string(),
    opening_balance_at: Yup.date(),
  });

<<<<<<< HEAD
  const defaultInitialValues = useMemo(
    () => ({
      customer_type: 'business',
      salutation: '',
      first_name: '',
      last_name: '',
      company_name: '',
      display_name: '',

      email: '',
      work_phone: '',
      personal_phone: '',
      website: '',
      note: '',
      active: true,

      billing_address_country: '',
      billing_address_1: '',
      billing_address_2: '',
      billing_address_city: '',
      billing_address_state: '',
      billing_address_postcode: '',
      billing_address_phone: '',

      shipping_address_country: '',
      shipping_address_1: '',
      shipping_address_2: '',
      shipping_address_city: '',
      shipping_address_state: '',
      shipping_address_postcode: '',
      shipping_address_phone: '',

      opening_balance: '',
      currency_code: '',
      opening_balance_at: moment(new Date()).format('YYYY-MM-DD'),
    }),
    [],
  );

=======
  /**
   * Initial values in create and edit mode.
   */
>>>>>>> 25f9ac66
  const initialValues = useMemo(
    () => ({
      ...defaultInitialValues,
      ...transformToForm(customerDetail, defaultInitialValues),
    }),
    [customerDetail, defaultInitialValues],
  );

  useEffect(() => {
    !isNewMode
      ? changePageTitle(formatMessage({ id: 'edit_customer' }))
      : changePageTitle(formatMessage({ id: 'new_customer' }));
  }, [changePageTitle, isNewMode, formatMessage]);

  //Handles the form submit.
  const handleFormSubmit = (
    values,
    { setSubmitting, resetForm, setErrors },
  ) => {
<<<<<<< HEAD
    const formValues = { ...values };
    if (customer && customer.id) {
      requestEditCustomer(customer.id, formValues)
=======
    const formValues = { ...values, status: payload.publish };

    if (customerDetail && customerDetail.id) {
      requestEditCustomer(customerDetail.id, formValues)
>>>>>>> 25f9ac66
        .then((response) => {
          AppToaster.show({
            message: formatMessage({
              id: 'the_item_customer_has_been_successfully_edited',
            }),
            intent: Intent.SUCCESS,
          });
          setSubmitting(false);
          resetForm();
        })
        .catch((errors) => {
          setSubmitting(false);
        });
    } else {
      requestSubmitCustomer(formValues)
        .then((response) => {
          AppToaster.show({
            message: formatMessage({
              id: 'the_customer_has_been_successfully_created',
            }),
            intent: Intent.SUCCESS,
          });
          setSubmitting(false);
        })
        .catch((errors) => {
          setSubmitting(false);
        });
    }
  };

<<<<<<< HEAD
=======
  const {
    setFieldValue,
    getFieldProps,
    errors,
    values,
    touched,
    isSubmitting,
    setErrors,
    handleSubmit,
  } = useFormik({
    enableReinitialize: true,
    validationSchema: validationSchema,
    initialValues: {
      ...initialValues,
    },
    onSubmit: handleFormSubmit,
  });

>>>>>>> 25f9ac66
  const initialAttachmentFiles = useMemo(() => {
    return customerDetail && customerDetail.media
      ? customerDetail.media.map((attach) => ({
          preview: attach.attachment_file,
          upload: true,
          metadata: { ...attach },
        }))
      : [];
  }, []);

  const handleDropFiles = useCallback((_files) => {
    setFiles(_files.filter((file) => file.uploaded === false));
  }, []);

  const handleDeleteFile = useCallback(
    (_deletedFiles) => {
      _deletedFiles.forEach((deletedFile) => {
        if (deletedFile.uploaded && deletedFile.metadata.id) {
          setDeletedFiles([...deletedFiles, deletedFile.metadata.id]);
        }
      });
    },
    [setDeletedFiles, deletedFiles],
  );
  const handleCancelClick = useCallback(
    (payload, event) => {
     
    },
    [],
  );

  return (
    <div className={classNames(CLASSES.PAGE_FORM, CLASSES.PAGE_FORM_CUSTOMER)}>
      <Formik
        validationSchema={validationSchema}
        initialValues={initialValues}
        onSubmit={handleFormSubmit}
      >
        {({ isSubmitting }) => (
          <Form>
            <div class={classNames(CLASSES.PAGE_FORM_HEADER)}>
              <div className={classNames(CLASSES.PAGE_FORM_HEADER_PRIMARY)}>
                <CustomerFormPrimarySection />
              </div>

              <div className={'page-form__after-priamry-section'}>
                <CustomerFormAfterPrimarySection />
              </div>
            </div>

            <div className={classNames(CLASSES.PAGE_FORM_TABS)}>
              <CustomersTabs customerId={customerId} />
            </div>

            <CustomerFloatingActions
              isSubmitting={isSubmitting}
              onCancelClick={handleCancelClick}
              customerId={customer}
            />
<<<<<<< HEAD
          </Form>
        )}
      </Formik>
=======
          </div>
        </div>

        <div className={classNames(CLASSES.PAGE_FORM_TABS)}>
          <CustomersTabs
            setFieldValue={setFieldValue}
            getFieldProps={getFieldProps}
            errors={errors}
            values={values}
            touched={touched}
            customerId={customerDetail}
          />
        </div>
      </form>

      <CustomerFloatingActions
        isSubmitting={isSubmitting}
        onSubmitClick={handleSubmitClick}
        // customer={customer}
        onCancelClick={handleCancelClick}
        customerId={customerDetail}
      />
>>>>>>> 25f9ac66
    </div>
  );
}

export default compose(
  withCustomerDetail,
  withCustomers(({ customers }) => ({
    customers,
  })),
  withDashboardActions,
  withCustomersActions,
  withMediaActions,
)(CustomerForm);<|MERGE_RESOLUTION|>--- conflicted
+++ resolved
@@ -1,10 +1,11 @@
 import React, { useState, useMemo, useCallback, useEffect } from 'react';
 import * as Yup from 'yup';
-import { useFormik, Formik, Form } from 'formik';
+import { Formik, Form } from 'formik';
 import moment from 'moment';
 import { Intent } from '@blueprintjs/core';
 import { FormattedMessage as T, useIntl } from 'react-intl';
 import classNames from 'classnames';
+import { useHistory } from 'react-router-dom';
 
 import { CLASSES } from 'common/classes';
 import AppToaster from 'components/AppToaster';
@@ -21,9 +22,6 @@
 import withCustomers from 'containers/Customers//withCustomers';
 import useMedia from 'hooks/useMedia';
 
-<<<<<<< HEAD
-import { compose, saveInvoke } from 'utils';
-=======
 import { compose, transformToForm } from 'utils';
 
 const defaultInitialValues = {
@@ -61,7 +59,6 @@
   currency_code: '',
   opening_balance_at: moment(new Date()).format('YYYY-MM-DD'),
 };
->>>>>>> 25f9ac66
 
 /**
  * Customer form.
@@ -74,7 +71,7 @@
   customers,
 
   // #withCustomerDetail
-  customerDetail,
+  customer,
 
   // #withCustomersActions
   requestSubmitCustomer,
@@ -90,14 +87,10 @@
   onCancelForm,
 }) {
   const isNewMode = !customerId;
-
+  const [submitPayload, setSubmitPayload] = useState({});
+
+  const history = useHistory();
   const { formatMessage } = useIntl();
-<<<<<<< HEAD
-  const history = useHistory();
-=======
-  const [payload, setPayload] = useState({});
-
->>>>>>> 25f9ac66
   const {
     setFiles,
     saveMedia,
@@ -152,57 +145,15 @@
     opening_balance_at: Yup.date(),
   });
 
-<<<<<<< HEAD
-  const defaultInitialValues = useMemo(
-    () => ({
-      customer_type: 'business',
-      salutation: '',
-      first_name: '',
-      last_name: '',
-      company_name: '',
-      display_name: '',
-
-      email: '',
-      work_phone: '',
-      personal_phone: '',
-      website: '',
-      note: '',
-      active: true,
-
-      billing_address_country: '',
-      billing_address_1: '',
-      billing_address_2: '',
-      billing_address_city: '',
-      billing_address_state: '',
-      billing_address_postcode: '',
-      billing_address_phone: '',
-
-      shipping_address_country: '',
-      shipping_address_1: '',
-      shipping_address_2: '',
-      shipping_address_city: '',
-      shipping_address_state: '',
-      shipping_address_postcode: '',
-      shipping_address_phone: '',
-
-      opening_balance: '',
-      currency_code: '',
-      opening_balance_at: moment(new Date()).format('YYYY-MM-DD'),
-    }),
-    [],
-  );
-
-=======
   /**
    * Initial values in create and edit mode.
    */
->>>>>>> 25f9ac66
   const initialValues = useMemo(
     () => ({
       ...defaultInitialValues,
-      ...transformToForm(customerDetail, defaultInitialValues),
+      ...transformToForm(customer, defaultInitialValues),
     }),
-    [customerDetail, defaultInitialValues],
+    [customer, defaultInitialValues],
   );
 
   useEffect(() => {
@@ -216,70 +167,39 @@
     values,
     { setSubmitting, resetForm, setErrors },
   ) => {
-<<<<<<< HEAD
     const formValues = { ...values };
+
+    const onSuccess = () => {
+      AppToaster.show({
+        message: formatMessage({
+          id: customer ?
+            'the_item_customer_has_been_successfully_edited' :
+            'the_customer_has_been_successfully_created',
+        }),
+        intent: Intent.SUCCESS,
+      });
+      setSubmitting(false);
+      resetForm();
+
+      if (!submitPayload.noRedirect) {
+        history.push('/customers');
+      }
+    };
+
+    const onError = () => {
+      setSubmitting(false);
+    };
+
     if (customer && customer.id) {
-      requestEditCustomer(customer.id, formValues)
-=======
-    const formValues = { ...values, status: payload.publish };
-
-    if (customerDetail && customerDetail.id) {
-      requestEditCustomer(customerDetail.id, formValues)
->>>>>>> 25f9ac66
-        .then((response) => {
-          AppToaster.show({
-            message: formatMessage({
-              id: 'the_item_customer_has_been_successfully_edited',
-            }),
-            intent: Intent.SUCCESS,
-          });
-          setSubmitting(false);
-          resetForm();
-        })
-        .catch((errors) => {
-          setSubmitting(false);
-        });
+      requestEditCustomer(customer.id, formValues).then(onSuccess).catch(onError);
     } else {
-      requestSubmitCustomer(formValues)
-        .then((response) => {
-          AppToaster.show({
-            message: formatMessage({
-              id: 'the_customer_has_been_successfully_created',
-            }),
-            intent: Intent.SUCCESS,
-          });
-          setSubmitting(false);
-        })
-        .catch((errors) => {
-          setSubmitting(false);
-        });
+      requestSubmitCustomer(formValues).then(onSuccess).catch(onError);
     }
   };
 
-<<<<<<< HEAD
-=======
-  const {
-    setFieldValue,
-    getFieldProps,
-    errors,
-    values,
-    touched,
-    isSubmitting,
-    setErrors,
-    handleSubmit,
-  } = useFormik({
-    enableReinitialize: true,
-    validationSchema: validationSchema,
-    initialValues: {
-      ...initialValues,
-    },
-    onSubmit: handleFormSubmit,
-  });
-
->>>>>>> 25f9ac66
   const initialAttachmentFiles = useMemo(() => {
-    return customerDetail && customerDetail.media
-      ? customerDetail.media.map((attach) => ({
+    return customer && customer.media
+      ? customer.media.map((attach) => ({
           preview: attach.attachment_file,
           upload: true,
           metadata: { ...attach },
@@ -301,12 +221,14 @@
     },
     [setDeletedFiles, deletedFiles],
   );
-  const handleCancelClick = useCallback(
-    (payload, event) => {
-     
-    },
-    [],
-  );
+
+  const handleCancelClick = () => {
+    history.goBack();
+  };
+
+  const handleSubmitAndNewClick = () => {
+    setSubmitPayload({ noRedirect: true });
+  };
 
   return (
     <div className={classNames(CLASSES.PAGE_FORM, CLASSES.PAGE_FORM_CUSTOMER)}>
@@ -333,37 +255,13 @@
 
             <CustomerFloatingActions
               isSubmitting={isSubmitting}
+              customerId={customer}
               onCancelClick={handleCancelClick}
-              customerId={customer}
+              onSubmitAndNewClick={handleSubmitAndNewClick}
             />
-<<<<<<< HEAD
           </Form>
         )}
       </Formik>
-=======
-          </div>
-        </div>
-
-        <div className={classNames(CLASSES.PAGE_FORM_TABS)}>
-          <CustomersTabs
-            setFieldValue={setFieldValue}
-            getFieldProps={getFieldProps}
-            errors={errors}
-            values={values}
-            touched={touched}
-            customerId={customerDetail}
-          />
-        </div>
-      </form>
-
-      <CustomerFloatingActions
-        isSubmitting={isSubmitting}
-        onSubmitClick={handleSubmitClick}
-        // customer={customer}
-        onCancelClick={handleCancelClick}
-        customerId={customerDetail}
-      />
->>>>>>> 25f9ac66
     </div>
   );
 }
