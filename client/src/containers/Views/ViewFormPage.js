--- conflicted
+++ resolved
@@ -2,7 +2,7 @@
 import { useAsync } from 'react-use';
 import { useParams } from 'react-router-dom';
 import { Intent, Alert } from '@blueprintjs/core';
-import { FormattedHTMLMessage, useIntl } from 'react-intl';
+import { FormattedMessage as T, FormattedHTMLMessage, useIntl } from 'react-intl';
 
 import DashboardInsider from 'components/Dashboard/DashboardInsider';
 import DashboardPageContent from 'components/Dashboard/DashboardPageContent';
@@ -11,12 +11,6 @@
 import AppToaster from 'components/AppToaster';
 import {compose} from 'utils';
 import { If } from 'components';
-import { FormattedMessage as T, useIntl } from 'react-intl';
-
-import withResourcesActions from 'containers/Resources/withResourcesActions';
-import withViewsActions from 'containers/Views/withViewsActions';
-import withDashboard from 'containers/Dashboard/withDashboard';
-
 
 import withResourcesActions from 'containers/Resources/withResourcesActions';
 import withViewsActions from 'containers/Views/withViewsActions';
@@ -37,7 +31,6 @@
 }) {
   const { resource_slug: resourceSlug, view_id: viewId } = useParams();
   const [stateDeleteView, setStateDeleteView] = useState(null);
-  const {formatMessage} =useIntl()
 
   const { formatMessage } = useIntl();  
 
@@ -66,14 +59,18 @@
     };
   }, [viewId, changePageTitle]);
 
+
+  // Handle delete view button click.
   const handleDeleteView = useCallback((view) => {
     setStateDeleteView(view);
   }, []);
 
+  // Handle cancel delete button click.
   const handleCancelDeleteView = useCallback(() => {
     setStateDeleteView(null);
   }, []);
 
+  // Handle confirm delete custom view.
   const handleConfirmDeleteView = useCallback(() => {
     requestDeleteView(stateDeleteView.id).then((response) => {
       setStateDeleteView(null);
@@ -99,13 +96,8 @@
             onDelete={handleDeleteView} />
 
           <Alert
-<<<<<<< HEAD
-            cancelButtonText="Cancel"
-            confirmButtonText="Delete"
-=======
             cancelButtonText={<T id={'cancel'}/>}
-            confirmButtonText={<T id={'move_to_trash'}/>}
->>>>>>> 98edc66d
+            confirmButtonText={<T id={'delete'}/>}
             icon="trash"
             intent={Intent.DANGER}
             isOpen={stateDeleteView}
