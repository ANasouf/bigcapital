--- conflicted
+++ resolved
@@ -1,12 +1,8 @@
 import React from 'react';
+import intl from 'react-intl-universal';
 import { useARAgingSummaryContext } from './ARAgingSummaryProvider';
 import { getColumnWidth } from 'utils';
-<<<<<<< HEAD
 import { FormattedMessage as T } from 'components';
-=======
-import { FormattedMessage as T } from 'react-intl';
-import { formatMessage } from 'services/intl';
->>>>>>> 709ffb50
 import { If } from 'components';
 import FinancialLoadingBar from '../FinancialLoadingBar';
 
@@ -22,7 +18,7 @@
     return columns.map(
       (agingColumn) =>
         `${agingColumn.before_days} - ${
-          agingColumn.to_days || formatMessage({ id: 'and_over' })
+          agingColumn.to_days || intl.get('and_over')
         }`,
     );
   }, [columns]);
