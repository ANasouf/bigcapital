import React, { useEffect, useState, useCallback } from 'react';
import { useIntl } from 'react-intl';
import { queryCache, useQuery } from 'react-query';
import moment from 'moment';

import { FinancialStatement } from 'components';

import DashboardInsider from 'components/Dashboard/DashboardInsider';
import ARAgingSummaryActionsBar from './ARAgingSummaryActionsBar';
import DashboardPageContent from 'components/Dashboard/DashboardPageContent';
import ARAgingSummaryHeader from './ARAgingSummaryHeader';
import ReceivableAgingSummaryTable from './ARAgingSummaryTable';

import withSettings from 'containers/Settings/withSettings';
import withDashboardActions from 'containers/Dashboard/withDashboardActions';
import withARAgingSummaryActions from './withARAgingSummaryActions';
import withARAgingSummary from './withARAgingSummary';

import { compose } from 'utils';
import { transfromFilterFormToQuery } from './common';

import 'style/pages/FinancialStatements/ARAgingSummary.scss';

/**
 * AR aging summary report.
 */
function ReceivableAgingSummarySheet({
  // #withSettings
  organizationName,

  // #withDashboardActions
  changePageTitle,
  setDashboardBackLink,
  setSidebarShrink,
<<<<<<< HEAD

=======
  
>>>>>>> 8182f46e
  // #withARAgingSummaryActions
  requestReceivableAgingSummary,
  refreshARAgingSummary,
  toggleFilterARAgingSummary,

  // #withARAgingSummary
  ARAgingSummaryRefresh,
}) {
  const { formatMessage } = useIntl();
  const [query, setQuery] = useState({
    asDate: moment().endOf('day').format('YYYY-MM-DD'),
    agingBeforeDays: 30,
    agingPeriods: 3,
  });

  useEffect(() => {
    changePageTitle(formatMessage({ id: 'receivable_aging_summary' }));
  }, [changePageTitle, formatMessage]);

  useEffect(() => {
    if (ARAgingSummaryRefresh) {
      queryCache.invalidateQueries('receivable-aging-summary');
      refreshARAgingSummary(false);
    }
  }, [ARAgingSummaryRefresh, refreshARAgingSummary]);

  useEffect(() => {
    setSidebarShrink()
    // Show the back link on dashboard topbar.
    setDashboardBackLink(true);

    return () => {
      // Hide the back link on dashboard topbar.
      setDashboardBackLink(false);
    };
  }, [setDashboardBackLink,setSidebarShrink]);

  // Handle fetching receivable aging summary report.
  const fetchARAgingSummarySheet = useQuery(
    ['receivable-aging-summary', query],
    (key, q) =>
      requestReceivableAgingSummary({
        ...transfromFilterFormToQuery(q),
      }),
    { manual: true },
  );

  // Handle fetch the data of receivable aging summary sheet.
  const handleFetchData = useCallback((...args) => {}, []);

  const handleFilterSubmit = useCallback(
    (filter) => {
      const _filter = {
        ...filter,
        asDate: moment(filter.asDate).format('YYYY-MM-DD'),
      };
      setQuery(_filter);
      refreshARAgingSummary(true);
      toggleFilterARAgingSummary(false);
    },
    [refreshARAgingSummary, toggleFilterARAgingSummary],
  );

  const handleNumberFormatSubmit = (numberFormat) => {
    setQuery({
      ...query,
      numberFormat,
    });
    refreshARAgingSummary(true);
  };
  console.log(query, 'EE');
  return (
    <DashboardInsider>
      <ARAgingSummaryActionsBar
        numberFormat={query.numberFormat}
        onNumberFormatSubmit={handleNumberFormatSubmit}
      />

      <DashboardPageContent>
        <FinancialStatement>
          <ARAgingSummaryHeader
            pageFilter={query}
            onSubmitFilter={handleFilterSubmit}
          />
          <div class="financial-statement__body">
            <ReceivableAgingSummaryTable
              organizationName={organizationName}
              receivableAgingSummaryQuery={query}
              onFetchData={handleFetchData}
            />
          </div>
        </FinancialStatement>
      </DashboardPageContent>
    </DashboardInsider>
  );
}

export default compose(
  withDashboardActions,
  withARAgingSummaryActions,
  withSettings(({ organizationSettings }) => ({
    organizationName: organizationSettings.name,
  })),
  withARAgingSummary(({ ARAgingSummaryRefresh }) => ({
    ARAgingSummaryRefresh: ARAgingSummaryRefresh,
  })),
)(ReceivableAgingSummarySheet);<|MERGE_RESOLUTION|>--- conflicted
+++ resolved
@@ -32,11 +32,8 @@
   changePageTitle,
   setDashboardBackLink,
   setSidebarShrink,
-<<<<<<< HEAD
 
-=======
   
->>>>>>> 8182f46e
   // #withARAgingSummaryActions
   requestReceivableAgingSummary,
   refreshARAgingSummary,
