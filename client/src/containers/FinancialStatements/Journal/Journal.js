--- conflicted
+++ resolved
@@ -1,8 +1,9 @@
 import React, { useState, useCallback, useEffect } from 'react';
 import { useQuery } from 'react-query';
-import {compose} from 'utils';
+import moment from 'moment';
+import { useIntl } from 'react-intl';
 
-import moment from 'moment';
+import { compose } from 'utils';
 import JournalTable from './JournalTable';
 
 import JournalHeader from './JournalHeader';
@@ -13,7 +14,7 @@
 
 import withDashboard from 'containers/Dashboard/withDashboard';
 import withJournalActions from './withJournalActions';
-import { FormattedMessage as T, useIntl } from 'react-intl';
+
 
 
 function Journal({
@@ -31,12 +32,9 @@
     to_date: moment().endOf('year').format('YYYY-MM-DD'),
     basis: 'accural'
   });
-<<<<<<< HEAD
+  const { formatMessage } = useIntl();
   const [refetch, setRefetch] = useState(false);
 
-=======
-const {formatMessage} =useIntl();
->>>>>>> 67a23ce4
   useEffect(() => {
     changePageTitle(formatMessage({id:'journal_sheet'}));
   }, []);
