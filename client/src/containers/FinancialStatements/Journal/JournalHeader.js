import React, { useCallback } from 'react';
import { Row, Col } from 'react-grid-system';
import {
  Button,
  Intent,
} from '@blueprintjs/core';
import moment from 'moment';
import { useFormik } from 'formik';
<<<<<<< HEAD
import { useIntl } from 'react-intl';
=======
import { FormattedMessage as T, useIntl } from 'react-intl';
>>>>>>> 67a23ce4
import * as Yup from 'yup';

import FinancialStatementDateRange from 'containers/FinancialStatements/FinancialStatementDateRange';
import FinancialStatementHeader from 'containers/FinancialStatements/FinancialStatementHeader';


export default function JournalHeader({
  pageFilter,
  onSubmitFilter,
}) {
  const { formatMessage } = useIntl();
  const formik = useFormik({
    enableReinitialize: true,
    initialValues: {
      ...pageFilter,
      from_date: moment(pageFilter.from_date).toDate(),
      to_date: moment(pageFilter.to_date).toDate()
    },
    validationSchema: Yup.object().shape({
      from_date: Yup.date().required(),
      to_date: Yup.date().min(Yup.ref('from_date')).required(),
    }),
    onSubmit: (values, { setSubmitting }) => {
      onSubmitFilter(values);
      setSubmitting(false);
    },
  });

  const handleSubmitClick = useCallback(() => {
    formik.submitForm();
  }, [formik]);

  return (
    <FinancialStatementHeader>
      <FinancialStatementDateRange formik={formik} />

      <Row>
        <Col sm={3}>
          <Button
            type="submit"
            onClick={handleSubmitClick}
            className={'button--submit-filter'}>
            <T id={'run_report'} />
          </Button>
        </Col>
      </Row>

    </FinancialStatementHeader>
  );
}<|MERGE_RESOLUTION|>--- conflicted
+++ resolved
@@ -6,11 +6,7 @@
 } from '@blueprintjs/core';
 import moment from 'moment';
 import { useFormik } from 'formik';
-<<<<<<< HEAD
-import { useIntl } from 'react-intl';
-=======
 import { FormattedMessage as T, useIntl } from 'react-intl';
->>>>>>> 67a23ce4
 import * as Yup from 'yup';
 
 import FinancialStatementDateRange from 'containers/FinancialStatements/FinancialStatementDateRange';
