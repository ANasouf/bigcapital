import React, { useState, useCallback, useMemo } from 'react';
import * as Yup from 'yup';
<<<<<<< HEAD
import {Row, Col} from 'react-grid-system';
import { 
=======
import { Row, Col } from 'react-grid-system';
import FinancialStatementHeader from 'containers/FinancialStatements/FinancialStatementHeader';
import {
>>>>>>> 67a23ce4
  Button,
} from "@blueprintjs/core";
import moment from 'moment';
import { FormattedMessage as T, useIntl } from 'react-intl';
import { useFormik } from 'formik';

import FinancialStatementHeader from 'containers/FinancialStatements/FinancialStatementHeader';
import FinancialStatementDateRange from 'containers/FinancialStatements/FinancialStatementDateRange';


export default function TrialBalanceSheetHeader({
  pageFilter,
  onSubmitFilter,
}) {
  const { formatMessage } = useIntl();
  const formik = useFormik({
    enableReinitialize: true,
    initialValues: {
      ...pageFilter,
      from_date: moment(pageFilter.from_date).toDate(),
      to_date: moment(pageFilter.to_date).toDate()
    },
    validationSchema: Yup.object().shape({
      from_date: Yup.date().required().label(formatMessage({id:'from_date'})),
      to_date: Yup.date().min(Yup.ref('from_date')).required().label(formatMessage({id:'to_date'})),
    }),
    onSubmit: (values, { setSubmitting }) => {
      onSubmitFilter(values);
      setSubmitting(false);
    }
  });

  const handleSubmitClick = useCallback(() => {
    formik.submitForm();
  }, [formik]);

  return (
    <FinancialStatementHeader>
      <FinancialStatementDateRange formik={formik} />

      <Row>
        <Col sm={3}>
          <Button
            type="submit"
            onClick={handleSubmitClick}
            disabled={formik.isSubmitting}
            className={'button--submit-filter'}>
            <T id={'run_report'} />
          </Button>
        </Col>
      </Row>
    </FinancialStatementHeader>
  );
}<|MERGE_RESOLUTION|>--- conflicted
+++ resolved
@@ -1,18 +1,10 @@
-import React, { useState, useCallback, useMemo } from 'react';
+import React, { useCallback } from 'react';
 import * as Yup from 'yup';
-<<<<<<< HEAD
-import {Row, Col} from 'react-grid-system';
-import { 
-=======
+import moment from 'moment';
 import { Row, Col } from 'react-grid-system';
-import FinancialStatementHeader from 'containers/FinancialStatements/FinancialStatementHeader';
-import {
->>>>>>> 67a23ce4
-  Button,
-} from "@blueprintjs/core";
-import moment from 'moment';
 import { FormattedMessage as T, useIntl } from 'react-intl';
 import { useFormik } from 'formik';
+import { Button } from "@blueprintjs/core";
 
 import FinancialStatementHeader from 'containers/FinancialStatements/FinancialStatementHeader';
 import FinancialStatementDateRange from 'containers/FinancialStatements/FinancialStatementDateRange';
