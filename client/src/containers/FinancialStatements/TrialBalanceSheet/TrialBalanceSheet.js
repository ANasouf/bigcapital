--- conflicted
+++ resolved
@@ -1,24 +1,21 @@
 import React, { useEffect, useCallback, useState, useMemo } from 'react';
+import { useQuery } from 'react-query';
+import moment from 'moment';
+import { useIntl } from 'react-intl';
+
 import TrialBalanceSheetHeader from "./TrialBalanceSheetHeader";
 import TrialBalanceSheetTable from './TrialBalanceSheetTable';
-import { useQuery } from 'react-query';
-import moment from 'moment';
-import {compose} from 'utils';
-
-import DashboardPageContent from 'components/Dashboard/DashboardPageContent';
-
 import TrialBalanceActionsBar from './TrialBalanceActionsBar';
 import DashboardInsider from 'components/Dashboard/DashboardInsider';
 
+import { compose } from 'utils';
+
+import DashboardPageContent from 'components/Dashboard/DashboardPageContent';
 import withDashboard from 'containers/Dashboard/withDashboard';
 import withTrialBalanceActions from './withTrialBalanceActions';
 import withTrialBalance from './withTrialBalance';
-<<<<<<< HEAD
 import withSettings from 'containers/Settings/withSettings';
-=======
-import SettingsConnect from 'connectors/Settings.connect';
-import { FormattedMessage as T, useIntl } from 'react-intl';
->>>>>>> 67a23ce4
+
 
 
 function TrialBalanceSheet({
@@ -41,6 +38,7 @@
     none_zero: false,
   });
   const [refetch, setRefetch] = useState(false);
+  const { formatMessage } = useIntl();
 
   const fetchHook = useQuery(['trial-balance', filter],
     (key, query) => fetchTrialBalanceSheet(query),
@@ -50,8 +48,6 @@
   const handleFetchData = useCallback(() => {
     setRefetch(true);
   }, [fetchHook]);
-
-  const {formatMessage} =useIntl();
 
   // Change page title of the dashboard.
   useEffect(() => {
