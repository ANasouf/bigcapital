import React, { useEffect, useMemo, useCallback, useState } from 'react';

import { compose } from 'utils';
import { useQuery } from 'react-query';
import moment from 'moment';

import BalanceSheetHeader from './BalanceSheetHeader';
import BalanceSheetTable from './BalanceSheetTable';

import DashboardPageContent from 'components/Dashboard/DashboardPageContent';
import DashboardInsider from 'components/Dashboard/DashboardInsider';
import BalanceSheetActionsBar from './BalanceSheetActionsBar';

import withDashboard from 'containers/Dashboard/withDashboard';
import withSettings from 'containers/Settings/withSettings';
import withBalanceSheetActions from './withBalanceSheetActions';
import withBalanceSheetDetail from './withBalanceSheetDetail';

import { FormattedMessage as T, useIntl } from 'react-intl';


function BalanceSheet({
  // #withDashboard
  changePageTitle,

  // #withBalanceSheetActions
  fetchBalanceSheet,

  // #withBalanceSheetDetail
  balanceSheetLoading,

  // #withPreferences
  organizationSettings
}) {
  const { formatMessage } = useIntl();
  const [filter, setFilter] = useState({
    from_date: moment().startOf('year').format('YYYY-MM-DD'),
    to_date: moment().endOf('year').format('YYYY-MM-DD'),
    basis: 'cash',
    display_columns_type: 'total',
    display_columns_by: '',
    none_zero: false,
  });
<<<<<<< HEAD
  const [refetch, setRefetch] = useState(false);
 
=======

>>>>>>> 67a23ce4
  const fetchHook = useQuery(['balance-sheet', filter],
    (key, query) => fetchBalanceSheet({ ...query }),
    { manual: true });

  // Handle fetch the data of balance sheet.
  const handleFetchData = useCallback(() => {
    setRefetch(true);
  }, []);

  useEffect(() => {
    changePageTitle(formatMessage({ id: 'balance_sheet' }));
  }, []);

  // Handle re-fetch balance sheet after filter change.
  const handleFilterSubmit = useCallback((filter) => {
    const _filter = {
      ...filter,
      from_date: moment(filter.from_date).format('YYYY-MM-DD'),
      to_date: moment(filter.to_date).format('YYYY-MM-DD'),
    };
    setFilter({ ..._filter });
    setRefetch(true);
  }, [setFilter]);

  // Refetch sheet effect.
  useEffect(() => {
    if (refetch) {
      fetchHook.refetch({ force: true });
      setRefetch(false);
    }    
  }, [refetch])

  return (
    <DashboardInsider>
      <BalanceSheetActionsBar />

      <DashboardPageContent>
        <div class="financial-statement">
          <BalanceSheetHeader
            pageFilter={filter}
            onSubmitFilter={handleFilterSubmit} />

          <div class="financial-statement__body">
            <BalanceSheetTable
              companyName={organizationSettings.name}
              loading={balanceSheetLoading}
              balanceSheetQuery={filter}
              onFetchData={handleFetchData} />
          </div>
        </div>
      </DashboardPageContent>
    </DashboardInsider>
  );
}

export default compose(
  withDashboard,
  withBalanceSheetActions,
  withBalanceSheetDetail(({ balanceSheetLoading }) => ({
    balanceSheetLoading,
  })),
  withSettings,
)(BalanceSheet);<|MERGE_RESOLUTION|>--- conflicted
+++ resolved
@@ -41,12 +41,8 @@
     display_columns_by: '',
     none_zero: false,
   });
-<<<<<<< HEAD
   const [refetch, setRefetch] = useState(false);
  
-=======
-
->>>>>>> 67a23ce4
   const fetchHook = useQuery(['balance-sheet', filter],
     (key, query) => fetchBalanceSheet({ ...query }),
     { manual: true });
