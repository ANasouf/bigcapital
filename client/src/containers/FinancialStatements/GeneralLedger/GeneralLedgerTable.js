--- conflicted
+++ resolved
@@ -1,11 +1,4 @@
-<<<<<<< HEAD
 import React, {useEffect, useState, useCallback, useMemo} from 'react';
-=======
-import React, { useEffect, useState, useCallback, useMemo } from 'react';
-import FinancialSheet from 'components/FinancialSheet';
-import DataTable from 'components/DataTable';
-import Money from 'components/Money';
->>>>>>> 67a23ce4
 import moment from 'moment';
 import { connect } from 'react-redux';
 import {
@@ -183,7 +176,6 @@
         fixedItemSize={37}
         fixedSizeHeight={1000} />
     </FinancialSheet>
-<<<<<<< HEAD
   ); 
 }
 
@@ -211,8 +203,4 @@
     generalLedgerSheetLoading,
     generalLedgerQuery
   })),
-)(GeneralLedgerTable);
-=======
-  );
-}
->>>>>>> 67a23ce4
+)(GeneralLedgerTable);