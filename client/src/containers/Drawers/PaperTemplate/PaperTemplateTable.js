import React, { useMemo } from 'react';
import intl from 'react-intl-universal';
import { DataTable, Money } from 'components';

export default function DrawerTemplateTable({ tableData, currencyCode }) {
  const columns = useMemo(
    () => [
      {
        Header: intl.get('description'),
        accessor: 'description',
        disableSortBy: true,
        width: 150,
      },
      {
        Header: intl.get('rate'),
        accessor: 'rate',
        accessor: ({ rate }) => <Money amount={rate} currency={currencyCode} />,
        disableSortBy: true,
        width: 80,
      },
      {
        Header: intl.get('qty'),
        accessor: 'quantity',
        disableSortBy: true,
        width: 80,
      },
      {
<<<<<<< HEAD
        Header: intl.get('Total'),
=======
        Header: formatMessage({ id: 'total' }),
>>>>>>> 709ffb50
        accessor: ({ total }) => (
          <Money amount={total} currency={currencyCode} />
        ),
        disableSortBy: true,
        width: 70,
      },
    ],
    [],
  );
  return (
    <div className="template__table">
      <DataTable columns={columns} data={tableData} />
    </div>
  );
}<|MERGE_RESOLUTION|>--- conflicted
+++ resolved
@@ -25,11 +25,7 @@
         width: 80,
       },
       {
-<<<<<<< HEAD
-        Header: intl.get('Total'),
-=======
-        Header: formatMessage({ id: 'total' }),
->>>>>>> 709ffb50
+        Header: intl.get('total'),
         accessor: ({ total }) => (
           <Money amount={total} currency={currencyCode} />
         ),
