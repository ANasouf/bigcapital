--- conflicted
+++ resolved
@@ -108,7 +108,6 @@
   }
 
   return (
-<<<<<<< HEAD
     <DashboardContentTable>
       <DataTable
         columns={columns}
@@ -130,6 +129,7 @@
         TableLoadingRenderer={TableSkeletonRows}
         TableHeaderSkeletonRenderer={TableSkeletonHeader}
         ContextMenu={ActionsMenu}
+        onCellClick={handleCellClick}
         payload={{
           onDelete: handleDeleteInvoice,
           onDeliver: handleDeliverInvoice,
@@ -138,43 +138,9 @@
           onQuick: handleQuickPaymentReceive,
           onViewDetails: handleViewDetailInvoice,
           onPrint: handlePrintInvoice,
-          baseCurrency,
         }}
       />
     </DashboardContentTable>
-=======
-    <DataTable
-      columns={columns}
-      data={invoices}
-      initialState={invoicesTableState}
-      loading={isInvoicesLoading}
-      headerLoading={isInvoicesLoading}
-      progressBarLoading={isInvoicesFetching}
-      onFetchData={handleDataTableFetchData}
-      manualSortBy={true}
-      selectionColumn={true}
-      noInitialFetch={true}
-      sticky={true}
-      pagination={true}
-      manualPagination={true}
-      pagesCount={pagination.pagesCount}
-      autoResetSortBy={false}
-      autoResetPage={false}
-      TableLoadingRenderer={TableSkeletonRows}
-      TableHeaderSkeletonRenderer={TableSkeletonHeader}
-      ContextMenu={ActionsMenu}
-      onCellClick={handleCellClick}
-      payload={{
-        onDelete: handleDeleteInvoice,
-        onDeliver: handleDeliverInvoice,
-        onEdit: handleEditInvoice,
-        onDrawer: handleDrawerInvoice,
-        onQuick: handleQuickPaymentReceive,
-        onViewDetails: handleViewDetailInvoice,
-        onPrint: handlePrintInvoice,
-      }}
-    />
->>>>>>> b3439a2b
   );
 }
 
