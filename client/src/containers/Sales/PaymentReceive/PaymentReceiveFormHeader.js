--- conflicted
+++ resolved
@@ -55,18 +55,6 @@
     [setFieldValue],
   );
 
-  const handleCusomterRenderer = useCallback(
-    (custom, { handleClick }) => (
-      <MenuItem
-        key={custom.id}
-        text={custom.display_name}
-        onClick={handleClick}
-      />
-    ),
-    [],
-  );
-
-
   const onChangeSelect = useCallback(
     (filedName) => {
       return (item) => {
@@ -99,7 +87,6 @@
   return (
     <div className={classNames(CLASSES.PAGE_FORM_HEADER)}>
       <div className={classNames(CLASSES.PAGE_FORM_HEADER_PRIMARY)}>
-<<<<<<< HEAD
         <div className={classNames(CLASSES.PAGE_FORM_HEADER_FIELDS)}>
           {/* ------------- Customer name ------------- */}
           <FormGroup
@@ -112,17 +99,11 @@
               <ErrorMessage name={'customer_id'} {...{ errors, touched }} />
             }
           >
-            <ListSelect
-              items={customers}
-              noResults={<MenuItem disabled={true} text="No results." />}
-              itemRenderer={handleCusomterRenderer}
-              itemPredicate={handleFilterCustomer}
-              popoverProps={{ minimal: true }}
-              onItemSelect={onChangeSelect('customer_id')}
-              selectedItem={values.customer_id}
-              selectedItemProp={'id'}
-              defaultText={<T id={'select_customer_account'} />}
-              labelProp={'display_name'}
+            <ContactSelecetList
+              contactsList={customers}
+              selectedContactId={values.customer_id}
+              defaultSelectText={<T id={'select_customer_account'} />}
+              onContactSelected={onChangeSelect('customer_id')}
             />
           </FormGroup>
 
@@ -177,74 +158,6 @@
               <Money amount={receivableFullAmount} currency={'USD'} />)
             </a>
           </FormGroup>
-=======
-        {/* ------------- Customer name ------------- */}
-        <FormGroup
-          label={<T id={'customer_name'} />}
-          inline={true}
-          className={classNames('form-group--select-list', CLASSES.FILL)}
-          labelInfo={<FieldRequiredHint />}
-          intent={errors.customer_id && touched.customer_id && Intent.DANGER}
-          helperText={
-            <ErrorMessage name={'customer_id'} {...{ errors, touched }} />
-          }
-        >
-          <ContactSelecetList
-            contactsList={customers}
-            selectedContactId={values.customer_id}
-            defaultSelectText={<T id={'select_customer_account'} />}
-            onContactSelected={onChangeSelect('customer_id')}
-          />
-        </FormGroup>
-
-        {/* ------------- Payment date ------------- */}
-        <FormGroup
-          label={<T id={'payment_date'} />}
-          inline={true}
-          labelInfo={<FieldRequiredHint />}
-          className={classNames('form-group--select-list', CLASSES.FILL)}
-          intent={errors.payment_date && touched.payment_date && Intent.DANGER}
-          helperText={
-            <ErrorMessage name="payment_date" {...{ errors, touched }} />
-          }
-        >
-          <DateInput
-            {...momentFormatter('YYYY/MM/DD')}
-            value={tansformDateValue(values.payment_date)}
-            onChange={handleDateChange('payment_date')}
-            popoverProps={{ position: Position.BOTTOM, minimal: true }}
-          />
-        </FormGroup>
-
-        {/* ------------ Full amount ------------ */}
-        <FormGroup
-          label={<T id={'full_amount'} />}
-          inline={true}
-          className={('form-group--full-amount', CLASSES.FILL)}
-          intent={errors.full_amount && touched.full_amount && Intent.DANGER}
-          labelInfo={<Hint />}
-          helperText={
-            <ErrorMessage name="full_amount" {...{ errors, touched }} />
-          }
-        >
-          <InputGroup
-            intent={errors.full_amount && touched.full_amount && Intent.DANGER}
-            minimal={true}
-            value={values.full_amount}
-            {...getFieldProps('full_amount')}
-            onBlur={handleFullAmountBlur}
-          />
-
-          <a
-            onClick={handleReceiveFullAmountClick}
-            href="#"
-            className={'receive-full-amount'}
-          >
-            Receive full amount (
-            <Money amount={receivableFullAmount} currency={'USD'} />)
-          </a>
-        </FormGroup>
->>>>>>> ecc66593
 
           {/* ------------ Payment receive no. ------------ */}
           <FormGroup
@@ -306,7 +219,6 @@
             />
           </FormGroup>
 
-<<<<<<< HEAD
           {/* ------------ Reference No. ------------ */}
           <FormGroup
             label={<T id={'reference'} />}
@@ -337,26 +249,6 @@
             </h1>
           </div>
         </div>
-=======
-        {/* ------------ Reference No. ------------ */}
-        <FormGroup
-          label={<T id={'reference'} />}
-          inline={true}
-          className={classNames('form-group--reference', CLASSES.FILL)}
-          intent={errors.reference_no && touched.reference_no && Intent.DANGER}
-          helperText={
-            <ErrorMessage name="reference" {...{ errors, touched }} />
-          }
-        >
-          <InputGroup
-            intent={
-              errors.reference_no && touched.reference_no && Intent.DANGER
-            }
-            minimal={true}
-            {...getFieldProps('reference_no')}
-          />
-        </FormGroup>
->>>>>>> ecc66593
       </div>
     </div>
   );
