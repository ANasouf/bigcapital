import React from 'react';
import { Alignment, Navbar, NavbarGroup } from '@blueprintjs/core';
import { pick } from 'lodash';

import { DashboardViewsTabs } from 'components';
import withReceiptActions from './withReceiptsActions';
import withReceipts from './withReceipts';

import { compose } from 'utils';
import { useReceiptsListContext } from './ReceiptsListProvider';

/**
 * Receipts views tabs.
 */
function ReceiptViewTabs({
  // #withReceiptActions
  setReceiptsTableState,

  // #withReceipts
  receiptTableState,
}) {
  // Receipts list context.
  const { receiptsViews } = useReceiptsListContext();

  const tabs = receiptsViews.map((view) => ({
    ...pick(view, ['name', 'id']),
  }));

  // Handles the active tab chaning.
<<<<<<< HEAD
  const handleTabsChange = (customViewId) => {
    setReceiptsTableState({
      customViewId: customViewId || null,
=======
  const handleTabsChange = (viewId) => {
    setReceiptsTableState({
      customViewId: viewId || null,
>>>>>>> d9a38fc1
    });
  };

  return (
    <Navbar className={'navbar--dashboard-views'}>
      <NavbarGroup align={Alignment.LEFT}>
        <DashboardViewsTabs
          currentViewId={receiptTableState.customViewId}
          tabs={tabs}
          resourceName={'receipts'}
          onChange={handleTabsChange}
        />
      </NavbarGroup>
    </Navbar>
  );
}

export default compose(
  withReceiptActions,
  withReceipts(({ receiptTableState }) => ({ receiptTableState })),
)(ReceiptViewTabs);<|MERGE_RESOLUTION|>--- conflicted
+++ resolved
@@ -27,15 +27,9 @@
   }));
 
   // Handles the active tab chaning.
-<<<<<<< HEAD
   const handleTabsChange = (customViewId) => {
     setReceiptsTableState({
       customViewId: customViewId || null,
-=======
-  const handleTabsChange = (viewId) => {
-    setReceiptsTableState({
-      customViewId: viewId || null,
->>>>>>> d9a38fc1
     });
   };
 
