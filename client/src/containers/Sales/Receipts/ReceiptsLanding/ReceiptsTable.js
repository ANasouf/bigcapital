import React, { useCallback } from 'react';
import { useHistory } from 'react-router-dom';

import { compose } from 'utils';
import { DataTable, DashboardContentTable } from 'components';

import ReceiptsEmptyStatus from './ReceiptsEmptyStatus';
import TableSkeletonRows from 'components/Datatable/TableSkeletonRows';
import TableSkeletonHeader from 'components/Datatable/TableHeaderSkeleton';

import withAlertsActions from 'containers/Alert/withAlertActions';
import withDrawerActions from 'containers/Drawer/withDrawerActions';
import withDialogActions from 'containers/Dialog/withDialogActions';
import withReceipts from './withReceipts';
import withReceiptsActions from './withReceiptsActions';

import { useReceiptsListContext } from './ReceiptsListProvider';
import { useReceiptsTableColumns, ActionsMenu } from './components';

/**
 * Sale receipts datatable.
 */
function ReceiptsDataTable({
  // #withReceiptsActions
  setReceiptsTableState,

  // #withReceipts
  receiptTableState,

  // #withAlertsActions
  openAlert,

  // #withDrawerActions
  openDrawer,

  // #withDialogAction
  openDialog,
}) {
  const history = useHistory();

  // Receipts list context.
  const {
    receipts,
    pagination,
    isReceiptsFetching,
    isReceiptsLoading,
    isEmptyStatus,
  } = useReceiptsListContext();

  // Receipts table columns.
  const columns = useReceiptsTableColumns();

  // Handle receipt edit action.
  const handleEditReceipt = ({ id }) => {
    history.push(`/receipts/${id}/edit`);
  };

  // Handles receipt delete action.
  const handleDeleteReceipt = (receipt) => {
    openAlert('receipt-delete', { receiptId: receipt.id });
  };

  // Handle drawer receipts.
  const handleDrawerReceipt = ({ id }) => {
    openDrawer('receipt-drawer', { receiptId: id });
  };

  // Handles receipt close action.
  const handleCloseReceipt = (receipt) => {
    openAlert('receipt-close', { receiptId: receipt.id });
  };

  // Handle view detail receipt.
  const handleViewDetailReceipt = ({ id }) => {
    openDrawer('receipt-detail-drawer', { receiptId: id });
  };

  // Handle print receipt.
  const handlePrintInvoice = ({ id }) => {
    openDialog('receipt-pdf-preview', { receiptId: id });
  };

  // Handles the datable fetch data once the state changing.
  const handleDataTableFetchData = useCallback(
    ({ sortBy, pageIndex, pageSize }) => {
      setReceiptsTableState({
        pageIndex,
        pageSize,
        sortBy,
      });
    },
    [setReceiptsTableState],
  );

  if (isEmptyStatus) {
    return <ReceiptsEmptyStatus />;
  }
  // Handle cell click.
  const handleCellClick = (cell, event) => {
    openDrawer('receipt-detail-drawer', { receiptId: cell.row.original.id });
  };

  return (
<<<<<<< HEAD
    <DashboardContentTable>
      <DataTable
        columns={columns}
        data={receipts}
        initialState={receiptTableState}
        loading={isReceiptsLoading}
        headerLoading={isReceiptsLoading}
        progressBarLoading={isReceiptsFetching}
        onFetchData={handleDataTableFetchData}
        manualSortBy={true}
        selectionColumn={true}
        noInitialFetch={true}
        sticky={true}
        pagination={true}
        pagesCount={pagination.pagesCount}
        manualPagination={true}
        autoResetSortBy={false}
        autoResetPage={false}
        TableLoadingRenderer={TableSkeletonRows}
        TableHeaderSkeletonRenderer={TableSkeletonHeader}
        ContextMenu={ActionsMenu}
        payload={{
          onEdit: handleEditReceipt,
          onDelete: handleDeleteReceipt,
          onClose: handleCloseReceipt,
          onDrawer: handleDrawerReceipt,
          onViewDetails: handleViewDetailReceipt,
          onPrint: handlePrintInvoice,
          baseCurrency,
        }}
      />
    </DashboardContentTable>
=======
    <DataTable
      columns={columns}
      data={receipts}
      initialState={receiptTableState}
      loading={isReceiptsLoading}
      headerLoading={isReceiptsLoading}
      progressBarLoading={isReceiptsFetching}
      onFetchData={handleDataTableFetchData}
      manualSortBy={true}
      selectionColumn={true}
      noInitialFetch={true}
      sticky={true}
      pagination={true}
      pagesCount={pagination.pagesCount}
      manualPagination={true}
      autoResetSortBy={false}
      autoResetPage={false}
      TableLoadingRenderer={TableSkeletonRows}
      TableHeaderSkeletonRenderer={TableSkeletonHeader}
      ContextMenu={ActionsMenu}
      onCellClick={handleCellClick}
      payload={{
        onEdit: handleEditReceipt,
        onDelete: handleDeleteReceipt,
        onClose: handleCloseReceipt,
        onDrawer: handleDrawerReceipt,
        onViewDetails: handleViewDetailReceipt,
        onPrint: handlePrintInvoice,
      }}
    />
>>>>>>> b3439a2b
  );
}

export default compose(
  withAlertsActions,
  withReceiptsActions,
  withDrawerActions,
  withDialogActions,
  withReceipts(({ receiptTableState }) => ({
    receiptTableState,
  })),
)(ReceiptsDataTable);<|MERGE_RESOLUTION|>--- conflicted
+++ resolved
@@ -101,7 +101,6 @@
   };
 
   return (
-<<<<<<< HEAD
     <DashboardContentTable>
       <DataTable
         columns={columns}
@@ -123,6 +122,7 @@
         TableLoadingRenderer={TableSkeletonRows}
         TableHeaderSkeletonRenderer={TableSkeletonHeader}
         ContextMenu={ActionsMenu}
+        onCellClick={handleCellClick}
         payload={{
           onEdit: handleEditReceipt,
           onDelete: handleDeleteReceipt,
@@ -130,42 +130,9 @@
           onDrawer: handleDrawerReceipt,
           onViewDetails: handleViewDetailReceipt,
           onPrint: handlePrintInvoice,
-          baseCurrency,
         }}
       />
     </DashboardContentTable>
-=======
-    <DataTable
-      columns={columns}
-      data={receipts}
-      initialState={receiptTableState}
-      loading={isReceiptsLoading}
-      headerLoading={isReceiptsLoading}
-      progressBarLoading={isReceiptsFetching}
-      onFetchData={handleDataTableFetchData}
-      manualSortBy={true}
-      selectionColumn={true}
-      noInitialFetch={true}
-      sticky={true}
-      pagination={true}
-      pagesCount={pagination.pagesCount}
-      manualPagination={true}
-      autoResetSortBy={false}
-      autoResetPage={false}
-      TableLoadingRenderer={TableSkeletonRows}
-      TableHeaderSkeletonRenderer={TableSkeletonHeader}
-      ContextMenu={ActionsMenu}
-      onCellClick={handleCellClick}
-      payload={{
-        onEdit: handleEditReceipt,
-        onDelete: handleDeleteReceipt,
-        onClose: handleCloseReceipt,
-        onDrawer: handleDrawerReceipt,
-        onViewDetails: handleViewDetailReceipt,
-        onPrint: handlePrintInvoice,
-      }}
-    />
->>>>>>> b3439a2b
   );
 }
 
