--- conflicted
+++ resolved
@@ -43,16 +43,10 @@
     history.push('/receipts/new');
   };
 
-  // Handle the active tab change.
-<<<<<<< HEAD
   const handleTabChange = (customView) => {
     setReceiptsTableState({
       customViewId: customView.id || null,
     });
-=======
-  const handleTabChange = (viewId) => {
-    setReceiptsTableState({ customViewId: viewId.id || null });
->>>>>>> d9a38fc1
   };
 
   return (
