--- conflicted
+++ resolved
@@ -112,7 +112,6 @@
   }
 
   return (
-<<<<<<< HEAD
     <DashboardContentTable>
       <DataTable
         columns={columns}
@@ -131,6 +130,7 @@
         TableLoadingRenderer={TableSkeletonRows}
         TableHeaderSkeletonRenderer={TableSkeletonHeader}
         ContextMenu={ActionsMenu}
+        onCellClick={handleCellClick}
         payload={{
           onApprove: handleApproveEstimate,
           onEdit: handleEditEstimate,
@@ -144,38 +144,6 @@
         }}
       />
     </DashboardContentTable>
-=======
-    <DataTable
-      columns={columns}
-      data={estimates}
-      loading={isEstimatesLoading}
-      headerLoading={isEstimatesLoading}
-      progressBarLoading={isEstimatesFetching}
-      onFetchData={handleFetchData}
-      noInitialFetch={true}
-      manualSortBy={true}
-      selectionColumn={true}
-      sticky={true}
-      pagination={true}
-      manualPagination={true}
-      pagesCount={pagination.pagesCount}
-      TableLoadingRenderer={TableSkeletonRows}
-      TableHeaderSkeletonRenderer={TableSkeletonHeader}
-      ContextMenu={ActionsMenu}
-      onCellClick={handleCellClick}
-      payload={{
-        onApprove: handleApproveEstimate,
-        onEdit: handleEditEstimate,
-        onReject: handleRejectEstimate,
-        onDeliver: handleDeliverEstimate,
-        onDelete: handleDeleteEstimate,
-        onDrawer: handleDrawerEstimate,
-        onConvert: handleConvertToInvoice,
-        onViewDetails: handleViewDetailEstimate,
-        onPrint: handlePrintEstimate,
-      }}
-    />
->>>>>>> b3439a2b
   );
 }
 
