--- conflicted
+++ resolved
@@ -107,80 +107,6 @@
             labelProp={'display_name'}
           />
         </FormGroup>
-<<<<<<< HEAD
-=======
-        <Row>
-          <Col>
-            <FormGroup
-              label={<T id={'invoice_date'} />}
-              inline={true}
-              labelInfo={<FieldRequiredHint />}
-              className={classNames('form-group--select-list', Classes.FILL)}
-              intent={
-                errors.invoice_date && touched.invoice_date && Intent.DANGER
-              }
-              helperText={
-                <ErrorMessage name="invoice_date" {...{ errors, touched }} />
-              }
-            >
-              <DateInput
-                {...momentFormatter('YYYY/MM/DD')}
-                value={tansformDateValue(values.invoice_date)}
-                onChange={handleDateChange('invoice_date')}
-                popoverProps={{ position: Position.BOTTOM, minimal: true }}
-              />
-            </FormGroup>
-          </Col>
-          <Col>
-            <FormGroup
-              label={<T id={'due_date'} />}
-              inline={true}
-              className={classNames('form-group--select-list', Classes.FILL)}
-              intent={errors.due_date && touched.due_date && Intent.DANGER}
-              helperText={
-                <ErrorMessage name="due_date" {...{ errors, touched }} />
-              }
-            >
-              <DateInput
-                {...momentFormatter('YYYY/MM/DD')}
-                value={tansformDateValue(values.due_date)}
-                onChange={handleDateChange('due_date')}
-                popoverProps={{ position: Position.BOTTOM, minimal: true }}
-              />
-            </FormGroup>
-          </Col>
-        </Row>
-        {/* invoice */}
-        <FormGroup
-          label={<T id={'invoice_no'} />}
-          inline={true}
-          className={('form-group--estimate', Classes.FILL)}
-          labelInfo={<FieldRequiredHint />}
-          intent={errors.invoice_no && touched.invoice_no && Intent.DANGER}
-          helperText={
-            <ErrorMessage name="invoice_no" {...{ errors, touched }} />
-          }
-        >
-          <InputGroup
-            intent={errors.invoice_no && touched.invoice_no && Intent.DANGER}
-            minimal={true}
-            rightElement={
-              <InputPrependButton
-                buttonProps={{
-                  onClick: handleInvoiceNumberChange,
-                  icon: <Icon icon={'settings-18'} />,
-                }}
-                tooltip={true}
-                tooltipProps={{
-                  content: 'Setting your auto-generated invoice number',
-                  position: Position.BOTTOM_LEFT,
-                }}
-              />
-            }
-            {...getFieldProps('invoice_no')}
-          />
-        </FormGroup>
->>>>>>> cbe6934b
       </div>
 
       <Row>
