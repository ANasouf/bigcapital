--- conflicted
+++ resolved
@@ -253,29 +253,13 @@
         initialValues={initialValues}
         onSubmit={handleFormSubmit}
       >
-<<<<<<< HEAD
-        <Form>
-          <ReceiptFromHeader
-            onReceiptNumberChanged={handleReceiptNumberChanged}
-          />
-          <ReceiptNumberWatcher receiptNumber={receiptNumber} />
-          <EditableItemsEntriesTable filterSellableItems={true} />
-          <ReceiptFormFooter />
-          <ReceiptFormFloatingActions
-            receiptId={receiptId}
-            onSubmitClick={handleSubmitClick}
-            onSubmitAndNewClick={handleSubmitAndNewClick}
-            onCancelForm={handleCancelClick}
-          />
-        </Form>
-=======
         {({ isSubmitting }) => (
           <Form>
             <ReceiptFromHeader
               onReceiptNumberChanged={handleReceiptNumberChanged}
             />
             <ReceiptNumberWatcher receiptNumber={receiptNumber} />
-            <EditableItemsEntriesTable />
+            <EditableItemsEntriesTable filterSellableItems={true} />
             <ReceiptFormFooter />
             <ReceiptFormFloatingActions
               isSubmitting={isSubmitting}
@@ -285,7 +269,6 @@
             />
           </Form>
         )}
->>>>>>> 98fb5ca4
       </Formik>
     </div>
   );
