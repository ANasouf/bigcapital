import React from 'react';
import intl from 'react-intl-universal';
import moment from 'moment';
<<<<<<< HEAD
import { Money, ExchangeRateInputGroup } from 'components';
import { safeSumBy, formattedAmount } from 'utils';
=======
import { Money } from 'components';
>>>>>>> 35f40503
import { MoneyFieldCell } from 'components/DataTableCells';
import { useFormikContext } from 'formik';
import { useCurrentOrganization } from 'hooks/state';
import { usePaymentMadeIsForeignCustomer } from './utils';

function BillNumberAccessor(row) {
  return row?.bill_no ? row?.bill_no : '-';
}

function BillDateCell({ value }) {
  return moment(value).format('YYYY MMM DD');
}

/**
 * Mobey table cell.
 */
function MoneyTableCell({ row: { original }, value }) {
  return <Money amount={value} currency={original.currency_code} />;
}

/**
 * Payment made entries table columns
 */
export function usePaymentMadeEntriesTableColumns() {
  return React.useMemo(
    () => [
      {
        Header: intl.get('Date'),
        id: 'bill_date',
        accessor: 'bill_date',
        Cell: BillDateCell,
        disableSortBy: true,
        width: 250,
        className: 'bill_date',
      },
      {
        Header: intl.get('bill_number'),
        accessor: BillNumberAccessor,
        disableSortBy: true,
        className: 'bill_number',
      },
      {
        Header: intl.get('bill_amount'),
        accessor: 'amount',
        Cell: MoneyTableCell,
        disableSortBy: true,
        className: 'amount',
      },
      {
        Header: intl.get('amount_due'),
        accessor: 'due_amount',
        Cell: MoneyTableCell,
        disableSortBy: true,
        className: 'due_amount',
      },
      {
        Header: intl.get('payment_amount'),
        accessor: 'payment_amount',
        Cell: MoneyFieldCell,
        disableSortBy: true,
        className: 'payment_amount',
      },
    ],
    [],
  );
}

/**
 * payment made exchange rate input field.
 * @returns {JSX.Element}
 */
export function PaymentMadeExchangeRateInputField({ ...props }) {
  const currentOrganization = useCurrentOrganization();
  const { values } = useFormikContext();

  const isForeignCustomer = usePaymentMadeIsForeignCustomer();

  // Can't continue if the customer is not foreign.
  if (!isForeignCustomer) {
    return null;
  }
  return (
    <ExchangeRateInputGroup
      fromCurrency={values.currency_code}
      toCurrency={currentOrganization.base_currency}
      {...props}
    />
  );
}<|MERGE_RESOLUTION|>--- conflicted
+++ resolved
@@ -1,12 +1,7 @@
 import React from 'react';
 import intl from 'react-intl-universal';
 import moment from 'moment';
-<<<<<<< HEAD
 import { Money, ExchangeRateInputGroup } from 'components';
-import { safeSumBy, formattedAmount } from 'utils';
-=======
-import { Money } from 'components';
->>>>>>> 35f40503
 import { MoneyFieldCell } from 'components/DataTableCells';
 import { useFormikContext } from 'formik';
 import { useCurrentOrganization } from 'hooks/state';
