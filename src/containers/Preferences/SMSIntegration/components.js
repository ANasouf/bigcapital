--- conflicted
+++ resolved
@@ -1,32 +1,11 @@
 import React from 'react';
 import intl from 'react-intl-universal';
-<<<<<<< HEAD
 import styled from 'styled-components';
+import { Menu, MenuItem } from '@blueprintjs/core';
 
 import { ButtonLink } from 'components';
-=======
-import { Menu, MenuItem, MenuDivider } from '@blueprintjs/core';
->>>>>>> 7a1c9caa
 import { SwitchFieldCell } from 'components/DataTableCells';
 import { safeInvoke } from 'utils';
-
-export function ActionsMenu({
-  payload: { onEditMessageText, onEnableNotification },
-  row: { original },
-}) {
-  return (
-    <Menu>
-      <MenuItem
-        text={intl.get('edit_message_text')}
-        onClick={safeCallback(onEditMessageText, original)}
-      />
-      <MenuItem
-        text={intl.get('enable_notification')}
-        onClick={safeCallback(onEnableNotification, original)}
-      />
-    </Menu>
-  );
-}
 
 /**
  * Notification accessor.
@@ -50,31 +29,41 @@
   row: { original },
 }) => (
   <div>
-<<<<<<< HEAD
     <MessageBox>{original.sms_message}</MessageBox>
     <MessageBoxActions>
-      <ButtonLink onClick={() => safeInvoke(onEditSMSMessage, original)}>
+      <ButtonLink onClick={() => safeInvoke(onEditMessageText, original)}>
         Edit message
       </ButtonLink>
     </MessageBoxActions>
-=======
-    {original.sms_message}
-    <span
-      className="edit-text"
-      onClick={safeCallback(onEditMessageText, original)}
-    >
-      {'Edit'}
-    </span>
->>>>>>> 7a1c9caa
   </div>
 );
+
+/**
+ * Context menu of SMS notification messages.
+ */
+export function ActionsMenu({
+  payload: { onEditMessageText, onEnableNotification },
+  row: { original },
+}) {
+  return (
+    <Menu>
+      <MenuItem
+        text={intl.get('edit_message_text')}
+        onClick={safeInvoke(onEditMessageText, original)}
+      />
+      <MenuItem
+        text={intl.get('enable_notification')}
+        onClick={safeInvoke(onEnableNotification, original)}
+      />
+    </Menu>
+  );
+}
 
 /**
  * Retrieve SMS notifications messages table columns
  * @returns
  */
 export function useSMSIntegrationTableColumns() {
-<<<<<<< HEAD
   return React.useMemo(
     () => [
       {
@@ -82,12 +71,14 @@
         accessor: NotificationAccessor,
         className: 'notification',
         width: '180',
+        disableSortBy: true,
       },
       {
         Header: intl.get('service'),
         accessor: 'module_formatted',
         className: 'service',
         width: '80',
+        disableSortBy: true,
       },
       {
         Header: intl.get('sms_message.label_mesage'),
@@ -96,14 +87,15 @@
         className: 'sms_message',
         clickable: true,
         width: '180',
+        disableSortBy: true,
       },
       {
         Header: intl.get('sms_message.label_auto'),
         accessor: 'is_notification_enabled',
         Cell: SwitchFieldCell,
         className: 'is_notification_enabled',
+        disableResizing: true,
         disableSortBy: true,
-        disableResizing: true,
         width: '80',
       },
     ],
@@ -136,41 +128,4 @@
   button {
     font-size: 12px;
   }
-`;
-=======
-  return React.useMemo(() => [
-    {
-      Header: intl.get('sms_messages.label_notification'),
-      accessor: NotificationAccessor,
-      className: 'notification',
-      width: '180',
-      disableSortBy: true,
-    },
-    {
-      Header: intl.get('service'),
-      accessor: 'module_formatted',
-      className: 'service',
-      width: '80',
-      disableSortBy: true,
-    },
-    {
-      Header: intl.get('sms_messages.label_mesage'),
-      accessor: 'sms_message',
-      Cell: SMSMessageCell,
-      className: 'sms_message',
-      clickable: true,
-      width: '180',
-      disableSortBy: true,
-    },
-    {
-      Header: intl.get('sms_messages.label_auto'),
-      accessor: 'is_notification_enabled',
-      Cell: SwitchFieldCell,
-      className: 'is_notification_enabled',
-      disableSortBy: true,
-      disableResizing: true,
-      width: '80',
-    },
-  ]);
-}
->>>>>>> 7a1c9caa
+`;