--- conflicted
+++ resolved
@@ -44,10 +44,7 @@
       ...pageFilter,
       fromDate: moment(pageFilter.fromDate).toDate(),
       toDate: moment(pageFilter.toDate).toDate(),
-<<<<<<< HEAD
       warehousesIds: [],
-=======
->>>>>>> c7673f57
     },
     defaultValues,
   );
