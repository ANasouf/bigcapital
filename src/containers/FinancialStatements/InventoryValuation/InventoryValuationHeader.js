--- conflicted
+++ resolved
@@ -47,10 +47,7 @@
       ...pageFilter,
       ...defaultValues,
       asDate: moment(pageFilter.asDate).toDate(),
-<<<<<<< HEAD
       warehousesIds: [],
-=======
->>>>>>> c7673f57
     },
     defaultValues,
   );
