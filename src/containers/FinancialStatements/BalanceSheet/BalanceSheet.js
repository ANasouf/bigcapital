--- conflicted
+++ resolved
@@ -29,7 +29,6 @@
     displayColumnsType: 'total',
     filterByOption: 'without-zero-balance',
   });
-
   // Handle re-fetch balance sheet after filter change.
   const handleFilterSubmit = (filter) => {
     const _filter = {
@@ -61,11 +60,7 @@
         onNumberFormatSubmit={handleNumberFormatSubmit}
       />
       <BalanceSheetLoadingBar />
-<<<<<<< HEAD
-      {/* <BalanceSheetAlerts /> */}
-=======
       <BalanceSheetAlerts />
->>>>>>> a958c608
 
       <DashboardPageContent>
         <FinancialStatement>
@@ -76,10 +71,6 @@
           <BalanceSheetBody />
         </FinancialStatement>
       </DashboardPageContent>
-<<<<<<< HEAD
-=======
-
->>>>>>> a958c608
     </BalanceSheetProvider>
   );
 }
