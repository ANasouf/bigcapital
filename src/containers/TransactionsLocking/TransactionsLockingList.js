--- conflicted
+++ resolved
@@ -1,18 +1,15 @@
 import React from 'react';
 import { Link } from 'react-router-dom';
+import clsx from 'classnames';
+import { Intent } from '@blueprintjs/core';
 import styled from 'styled-components';
-import clsx from 'classnames';
-<<<<<<< HEAD
-import { Intent } from '@blueprintjs/core';
+import * as R from 'ramda';
 
 import { Alert } from 'components';
 import { TransactionsLockingProvider } from './TransactionsLockingProvider';
-=======
->>>>>>> 62e5db86
 import { TransactionLockingContent } from './components';
+import { useTransactionsLockingContext } from './TransactionsLockingProvider';
 import withDialogActions from 'containers/Dialog/withDialogActions';
-import { useTransactionsLockingContext } from './TransactionsLockingProvider';
-import { compose } from 'utils';
 
 function Paragraph({ className, children }) {
   return <p className={clsx('paragraph', className)}>{children}</p>;
@@ -57,7 +54,6 @@
   } = useTransactionsLockingContext();
 
   return (
-<<<<<<< HEAD
     <TransactionsLockingProvider>
       <TransactionsLocking>
         <TransactionsLockingParagraph>
@@ -79,30 +75,18 @@
             <Link to={'/'}>Lock All Transactions At Once →</Link>
           </LockAllAlert>
         </TransactionsLockingParagraph>
-=======
-    <TransactionsLocking>
-      <TransactionsLockingParagraph>
-        <TransLockingDesc>
-          Lorem ipsum dolor sit amet, consectetur adipisicing elit, sed do
-          eiusmod tempor incididunt ut labore et dolore magna aliqua. Lorem
-          ipsum dolor sit amet, consectetur adipisicing elit, sed do eiusmod
-          tempor incididunt ut labore et dolore magna aliqua.
-        </TransLockingDesc>
-        Lock All Transactions At Once.{' '}
-        <Link to={'/'}> {''}Lock All Transactions At Once →</Link>
-      </TransactionsLockingParagraph>
->>>>>>> 62e5db86
 
-      <TransactionsLockingList
-        items={modules}
-        onlock={handleLockingTransactions}
-        onUnlock={handleUnlockTransactions}
-        onUnlockPartial={handleUnlockingPartial}
-      />
-    </TransactionsLocking>
+        <TransactionsLockingList
+          items={modules}
+          onlock={handleLockingTransactions}
+          onUnlock={handleUnlockTransactions}
+          onUnlockPartial={handleUnlockingPartial}
+        />
+      </TransactionsLocking>
+    </TransactionsLockingProvider>
   );
 }
-export default compose(withDialogActions)(TransactionsLockingListPage);
+export default R.compose(withDialogActions)(TransactionsLockingListPage);
 
 const TransactionsLocking = styled.div`
   display: flex;
