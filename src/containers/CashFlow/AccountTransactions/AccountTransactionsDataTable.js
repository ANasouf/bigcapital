--- conflicted
+++ resolved
@@ -66,10 +66,6 @@
       vListOverscanRowCount={0}
       initialColumnsWidths={initialColumnsWidths}
       onColumnResizing={handleColumnResizing}
-<<<<<<< HEAD
-=======
-      size={cashflowTansactionsTableSize}
->>>>>>> 68f81400
       noResults={
         'There is deposit/withdrawal transactions on the current account.'
       }
@@ -85,7 +81,7 @@
   withSettings(({ cashflowTransactionsSettings }) => ({
     cashflowTansactionsTableSize: cashflowTransactionsSettings?.tableSize,
   })),
-<<<<<<< HEAD
+  withAlertsActions,
 )(AccountTransactionsDataTable);
 
 const DashboardConstrantTable = styled(DataTable)`
@@ -113,8 +109,4 @@
   }
 `;
 
-const DashboardRegularTable = styled(DataTable)``;
-=======
-  withAlertsActions,
-)(AccountTransactionsDataTable);
->>>>>>> 68f81400
+const DashboardRegularTable = styled(DataTable)``;