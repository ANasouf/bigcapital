import React from 'react';
<<<<<<< HEAD
import intl from 'react-intl-universal';
import { castArray } from 'lodash';
=======
import { castArray, includes } from 'lodash';
>>>>>>> 85f1c558
import { Formik, Form, useFormikContext } from 'formik';
import styled from 'styled-components';
import { Callout, Classes, Intent } from '@blueprintjs/core';

import 'style/pages/NotifyConactViaSMS/NotifyConactViaSMSDialog.scss';

import { CreateNotifyViaSMSFormSchema } from './NotifyViaSMSForm.schema';
import NotifyViaSMSFormFields from './NotifyViaSMSFormFields';
import NotifyViaSMSFormFloatingActions from './NotifyViaSMSFormFloatingActions';
import { FormObserver, SMSMessagePreview } from 'components';

import { transformToForm, safeInvoke } from 'utils';
import { getSMSUnits } from './utils';

const defaultInitialValues = {
  notification_key: '',
  customer_name: '',
  customer_phone_number: '',
  sms_message: '',
};

/**
 * Notify via sms - SMS message preview section.
 */
function SMSMessagePreviewSection() {
  const {
    values: { sms_message },
  } = useFormikContext();

  // Calculates the SMS units of message.
  const messagesUnits = getSMSUnits(sms_message);

  return (
    <SMSPreviewSectionRoot>
      <SMSMessagePreview message={sms_message} />
      <SMSPreviewSectionNote>
        {intl.formatHTMLMessage(
          { id: 'notiify_via_sms.dialog.sms_note' },
          {
            value: messagesUnits,
          },
        )}
      </SMSPreviewSectionNote>
    </SMSPreviewSectionRoot>
  );
}

/**
 * Notify Via SMS Form.
 */
function NotifyViaSMSForm({
  initialValues: initialValuesComponent,
  notificationTypes,
  onSubmit,
  onCancel,
  onValuesChange,
  calloutCodes,
  formikProps,
}) {
  // Initial form values
  const initialValues = {
    ...defaultInitialValues,
    ...transformToForm(initialValuesComponent, defaultInitialValues),
  };
  // Ensure always returns array.
  const formattedNotificationTypes = React.useMemo(
    () => castArray(notificationTypes),
    [notificationTypes],
  );

  return (
    <Formik
      enableReinitialize={true}
      validationSchema={CreateNotifyViaSMSFormSchema}
      initialValues={initialValues}
      onSubmit={onSubmit}
    >
      <Form>
        <div className={Classes.DIALOG_BODY}>
          <NotifyContent>
            <NotifyFieldsSection>
              <NotifyViaSMSAlerts calloutCodes={calloutCodes} />
              <NotifyViaSMSFormFields
                notificationTypes={formattedNotificationTypes}
              />
            </NotifyFieldsSection>

            <SMSMessagePreviewSection />
          </NotifyContent>
        </div>

        <NotifyViaSMSFormFloatingActions onCancel={onCancel} />
        <NotifyObserveValuesChange onChange={onValuesChange} />
      </Form>
    </Formik>
  );
}

/**
 * Observes the values change of notify form.
 */
function NotifyObserveValuesChange({ onChange }) {
  const { values } = useFormikContext();

  // Handle the form change observe.
  const handleChange = () => {
    safeInvoke(onChange, values);
  };
  return <FormObserver values={values} onChange={handleChange} />;
}

/**
 * Notify via SMS form alerts.
 */
function NotifyViaSMSAlerts({ calloutCodes }) {
  return [
    includes(calloutCodes, 100) && (
      <Callout icon={null} intent={Intent.DANGER}>
        The customer phone number does not eixst, please enter a personal phone
        number to the customer.
      </Callout>
    ),
    includes(calloutCodes, 200) && (
      <Callout icon={null} intent={Intent.DANGER}>
        The customer phone number is invalid, please enter a valid personal
        phone number to the customer.
      </Callout>
    ),
  ];
}

export default NotifyViaSMSForm;

const NotifyContent = styled.div`
  display: flex;
`;

const NotifyFieldsSection = styled.div`
  flex: 1;
  width: 65%;
`;

const SMSPreviewSectionRoot = styled.div`
  display: flex;
  flex-direction: column;
  width: 45%;
  padding-left: 25px;
  margin-left: 25px;
  border-left: 1px solid #dcdcdd;
`;

const SMSPreviewSectionNote = styled.div`
  font-size: 12px;
  opacity: 0.7;
`;<|MERGE_RESOLUTION|>--- conflicted
+++ resolved
@@ -1,10 +1,6 @@
 import React from 'react';
-<<<<<<< HEAD
 import intl from 'react-intl-universal';
-import { castArray } from 'lodash';
-=======
 import { castArray, includes } from 'lodash';
->>>>>>> 85f1c558
 import { Formik, Form, useFormikContext } from 'formik';
 import styled from 'styled-components';
 import { Callout, Classes, Intent } from '@blueprintjs/core';
