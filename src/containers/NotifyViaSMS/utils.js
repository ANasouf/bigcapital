import intl from 'react-intl-universal';

export const transformErrors = (errors, { setErrors, setCalloutCode }) => {
  if (errors.some((e) => e.type === 'CUSTOMER_SMS_NOTIFY_PHONE_INVALID')) {
<<<<<<< HEAD
    AppToaster.show({
      message: intl.get('notify_via_sms.dialog.phone_invalid_error_message'),
      intent: Intent.DANGER,
=======
    setCalloutCode([200]);
    setErrors({
      customer_phone_number: 'The personal phone number is invalid.',
>>>>>>> 85f1c558
    });
  }
  if (errors.find((error) => error.type === 'CUSTOMER_HAS_NO_PHONE_NUMBER')) {
    setCalloutCode([100]);
    setErrors({
      customer_phone_number: intl.get(
        'notify_via_sms.dialog.customer_no_phone_error_message',
      ),
    });
  }
};

export const getSMSUnits = (message, threshold = 140) => {
  return Math.ceil(message.length / threshold);
};<|MERGE_RESOLUTION|>--- conflicted
+++ resolved
@@ -2,15 +2,9 @@
 
 export const transformErrors = (errors, { setErrors, setCalloutCode }) => {
   if (errors.some((e) => e.type === 'CUSTOMER_SMS_NOTIFY_PHONE_INVALID')) {
-<<<<<<< HEAD
-    AppToaster.show({
-      message: intl.get('notify_via_sms.dialog.phone_invalid_error_message'),
-      intent: Intent.DANGER,
-=======
     setCalloutCode([200]);
     setErrors({
       customer_phone_number: 'The personal phone number is invalid.',
->>>>>>> 85f1c558
     });
   }
   if (errors.find((error) => error.type === 'CUSTOMER_HAS_NO_PHONE_NUMBER')) {
