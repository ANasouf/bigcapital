--- conflicted
+++ resolved
@@ -9,13 +9,6 @@
       intent: Intent.DANGER,
     });
   }
-<<<<<<< HEAD
-};
-
-
-export const getSMSUnits = (message, threshold = 140) => {
-  return Math.ceil(message.length / threshold);
-=======
 
   if (errors.find((error) => error.type === 'CUSTOMER_HAS_NO_PHONE_NUMBER')) {
     setErrors({
@@ -24,5 +17,9 @@
       ),
     });
   }
->>>>>>> 7a1c9caa
+};
+
+
+export const getSMSUnits = (message, threshold = 140) => {
+  return Math.ceil(message.length / threshold);
 };