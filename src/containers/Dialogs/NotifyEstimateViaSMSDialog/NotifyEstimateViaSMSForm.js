import React from 'react';
import intl from 'react-intl-universal';

import { Intent } from '@blueprintjs/core';
import { AppToaster } from 'components';

import NotifyViaSMSForm from '../../NotifyViaSMS/NotifyViaSMSForm';
import { useEstimateViaSMSContext } from './NotifyEstimateViaSMSFormProvider';
import { transformErrors } from '../../../containers/NotifyViaSMS/utils';

import withDialogActions from 'containers/Dialog/withDialogActions';
import { compose } from 'utils';

function NotifyEstimateViaSMSForm({
  // #withDialogActions
  closeDialog,
}) {
  const {
    estimateId,
    dialogName,
    estimateSMSDetail,
    createNotifyEstimateBySMSMutate,
  } = useEstimateViaSMSContext();

  // Handles the form submit.
  const handleFormSubmit = (values, { setSubmitting, setErrors }) => {
    setSubmitting(true);

    // Handle request response success.
    const onSuccess = (response) => {
      AppToaster.show({
        message: intl.get('notify_estimate_via_sms.dialog.success_message'),
        intent: Intent.SUCCESS,
      });
      closeDialog(dialogName);
      setSubmitting(false);
    };
    // Handle request response errors.
    const onError = ({
      response: {
        data: { errors },
      },
    }) => {
<<<<<<< HEAD
      transformErrors(errors);
=======
      if (errors) {
        transformErrors(errors, { setErrors });
      }
>>>>>>> 7a1c9caa
      setSubmitting(false);
    };
    createNotifyEstimateBySMSMutate([estimateId, values])
      .then(onSuccess)
      .catch(onError);
  };

  return (
    <NotifyViaSMSForm
      NotificationDetail={estimateSMSDetail}
      NotificationName={dialogName}
      onSubmit={handleFormSubmit}
    />
  );
}

export default compose(withDialogActions)(NotifyEstimateViaSMSForm);<|MERGE_RESOLUTION|>--- conflicted
+++ resolved
@@ -41,13 +41,9 @@
         data: { errors },
       },
     }) => {
-<<<<<<< HEAD
-      transformErrors(errors);
-=======
       if (errors) {
         transformErrors(errors, { setErrors });
       }
->>>>>>> 7a1c9caa
       setSubmitting(false);
     };
     createNotifyEstimateBySMSMutate([estimateId, values])
