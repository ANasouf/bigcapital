import React from 'react';
import intl from 'react-intl-universal';
import { Form, useFormikContext } from 'formik';
import styled from 'styled-components';
import { Classes } from '@blueprintjs/core';
import { castArray } from 'lodash';

import SMSMessageFormFields from './SMSMessageFormFields';
import SMSMessageFormFloatingActions from './SMSMessageFormFloatingActions';

import { useSMSMessageDialogContext } from './SMSMessageDialogProvider';
import { SMSMessagePreview } from 'components';
import { getSMSUnits } from '../../NotifyViaSMS/utils';

<<<<<<< HEAD
/**
 * SMS message form content.
 */
export default function SMSMessageFormContent() {
  // SMS message dialog context.
  const { smsNotification } = useSMSMessageDialogContext();

  // Ensure always returns array.
  const messageVariables = React.useMemo(
    () => castArray(smsNotification.allowed_variables),
    [smsNotification.allowed_variables],
  );

=======
import withCurrentOrganization from 'containers/Organization/withCurrentOrganization';
import { compose } from 'utils';

const messageVariables = [
  {
    variable: '{CompanyName}',
    description: 'References to the current company name.',
  },
];

/**
 * SMS message form content.
 */
function SMSMessageFormContent({
  // #withCurrentOrganization
  organization: { name },
}) {
>>>>>>> 5fcf32dc
  return (
    <Form>
      <div className={Classes.DIALOG_BODY}>
        <FormContent>
          <FormFields>
            <SMSMessageFormFields />

            <SMSMessageVariables>
              <MessageVariable>
                {intl.formatHTMLMessage(
                  { id: 'sms_message.dialog.message_variable_description' },
                  {
                    value: name,
                  },
                )}
              </MessageVariable>
              {/* {messageVariables.map(({ variable, description }) => (
                <MessageVariable>
<<<<<<< HEAD
                  <strong>{`{${variable}}`}</strong> {description}
=======
                  <strong>{variable}</strong> {description} 
>>>>>>> 5fcf32dc
                </MessageVariable>
              ))} */}
            </SMSMessageVariables>
          </FormFields>

          <FormPreview>
            <SMSMessagePreviewSection />
          </FormPreview>
        </FormContent>
      </div>
      <SMSMessageFormFloatingActions />
    </Form>
  );
}

export default compose(withCurrentOrganization())(SMSMessageFormContent);

/**
 * SMS Message preview section.
 * @returns {JSX}
 */
function SMSMessagePreviewSection() {
  const {
    values: { message_text: message },
  } = useFormikContext();

  const messagesUnits = getSMSUnits(message);

  return (
    <SMSPreviewSectionRoot>
      <SMSMessagePreview message={message} />
      <SMSPreviewSectionNote>
        {intl.formatHTMLMessage(
          { id: 'sms_message.dialog.sms_note' },
          {
            value: messagesUnits,
          },
        )}
      </SMSPreviewSectionNote>
    </SMSPreviewSectionRoot>
  );
}

const SMSPreviewSectionRoot = styled.div``;

const SMSPreviewSectionNote = styled.div`
  font-size: 12px;
  opacity: 0.7;
`;

const SMSMessageVariables = styled.div`
  list-style: none;
  font-size: 12px;
  opacity: 0.9;
`;

const MessageVariable = styled.div`
  margin-bottom: 8px;
`;

const FormContent = styled.div`
  display: flex;
`;
const FormFields = styled.div`
  width: 55%;
`;
const FormPreview = styled.div`
  display: flex;
  flex-direction: column;
  width: 45%;
  padding-left: 25px;
  margin-left: 25px;
  border-left: 1px solid #dcdcdd;
`;<|MERGE_RESOLUTION|>--- conflicted
+++ resolved
@@ -12,7 +12,6 @@
 import { SMSMessagePreview } from 'components';
 import { getSMSUnits } from '../../NotifyViaSMS/utils';
 
-<<<<<<< HEAD
 /**
  * SMS message form content.
  */
@@ -26,50 +25,18 @@
     [smsNotification.allowed_variables],
   );
 
-=======
-import withCurrentOrganization from 'containers/Organization/withCurrentOrganization';
-import { compose } from 'utils';
-
-const messageVariables = [
-  {
-    variable: '{CompanyName}',
-    description: 'References to the current company name.',
-  },
-];
-
-/**
- * SMS message form content.
- */
-function SMSMessageFormContent({
-  // #withCurrentOrganization
-  organization: { name },
-}) {
->>>>>>> 5fcf32dc
   return (
     <Form>
       <div className={Classes.DIALOG_BODY}>
         <FormContent>
           <FormFields>
             <SMSMessageFormFields />
-
             <SMSMessageVariables>
-              <MessageVariable>
-                {intl.formatHTMLMessage(
-                  { id: 'sms_message.dialog.message_variable_description' },
-                  {
-                    value: name,
-                  },
-                )}
-              </MessageVariable>
-              {/* {messageVariables.map(({ variable, description }) => (
+              {messageVariables.map(({ variable, description }) => (
                 <MessageVariable>
-<<<<<<< HEAD
                   <strong>{`{${variable}}`}</strong> {description}
-=======
-                  <strong>{variable}</strong> {description} 
->>>>>>> 5fcf32dc
                 </MessageVariable>
-              ))} */}
+              ))}
             </SMSMessageVariables>
           </FormFields>
 
@@ -82,8 +49,6 @@
     </Form>
   );
 }
-
-export default compose(withCurrentOrganization())(SMSMessageFormContent);
 
 /**
  * SMS Message preview section.
