import React from 'react';
import { Intent, Button } from '@blueprintjs/core';
<<<<<<< HEAD
=======
import {
  DialogFooter,
  DialogFooterActions,
  FormattedMessage as T,
} from 'components';

>>>>>>> e1b6f0d8
import { useFormikContext } from 'formik';
import styled from 'styled-components';
import {
  DialogFooter,
  DialogFooterActions,
  FormattedMessage as T,
} from 'components';

import { useAllocateLandedConstDialogContext } from './AllocateLandedCostDialogProvider';
import withDialogActions from 'containers/Dialog/withDialogActions';
import { compose } from 'utils';

function AllocateLandedCostFloatingActions({
  // #withDialogActions
  closeDialog,
}) {
  // Formik context.
  const { isSubmitting } = useFormikContext();
  const { dialogName, costTransactionEntry, formattedUnallocatedCostAmount } =
    useAllocateLandedConstDialogContext();

  // Handle cancel button click.
  const handleCancelBtnClick = (event) => {
    closeDialog(dialogName);
  };

  return (
    <DialogFooter>
<<<<<<< HEAD
      <DialogFooterActions alignment={'left'}>
        {costTransactionEntry && (
          <UnallocatedAmount>
            Unallocated cost Amount:{' '}
            <strong>{formattedUnallocatedCostAmount}</strong>
          </UnallocatedAmount>
        )}
      </DialogFooterActions>

=======
>>>>>>> e1b6f0d8
      <DialogFooterActions alignment={'right'}>
        <Button onClick={handleCancelBtnClick} style={{ minWidth: '85px' }}>
          <T id={'cancel'} />
        </Button>
        <Button
          intent={Intent.PRIMARY}
<<<<<<< HEAD
          style={{ minWidth: '100px' }}
=======
          style={{ minWidth: '95px' }}
>>>>>>> e1b6f0d8
          type="submit"
          loading={isSubmitting}
        >
          {<T id={'save'} />}
        </Button>
      </DialogFooterActions>
    </DialogFooter>
  );
}

export default compose(withDialogActions)(AllocateLandedCostFloatingActions);

const UnallocatedAmount = styled.div`
  color: #3f5278;
  align-self: center;

  strong {
    color: #353535;
    padding-left: 4px;
  }
`;<|MERGE_RESOLUTION|>--- conflicted
+++ resolved
@@ -1,14 +1,5 @@
 import React from 'react';
 import { Intent, Button } from '@blueprintjs/core';
-<<<<<<< HEAD
-=======
-import {
-  DialogFooter,
-  DialogFooterActions,
-  FormattedMessage as T,
-} from 'components';
-
->>>>>>> e1b6f0d8
 import { useFormikContext } from 'formik';
 import styled from 'styled-components';
 import {
@@ -21,12 +12,18 @@
 import withDialogActions from 'containers/Dialog/withDialogActions';
 import { compose } from 'utils';
 
+/**
+ * Allocate landed cost floating actions.
+ * @returns {React.JSX}
+ */
 function AllocateLandedCostFloatingActions({
   // #withDialogActions
   closeDialog,
 }) {
   // Formik context.
   const { isSubmitting } = useFormikContext();
+
+  // Allocate landed cost dialog context.
   const { dialogName, costTransactionEntry, formattedUnallocatedCostAmount } =
     useAllocateLandedConstDialogContext();
 
@@ -36,8 +33,7 @@
   };
 
   return (
-    <DialogFooter>
-<<<<<<< HEAD
+    <AllocateDialogFooter>
       <DialogFooterActions alignment={'left'}>
         {costTransactionEntry && (
           <UnallocatedAmount>
@@ -47,30 +43,28 @@
         )}
       </DialogFooterActions>
 
-=======
->>>>>>> e1b6f0d8
       <DialogFooterActions alignment={'right'}>
         <Button onClick={handleCancelBtnClick} style={{ minWidth: '85px' }}>
           <T id={'cancel'} />
         </Button>
         <Button
           intent={Intent.PRIMARY}
-<<<<<<< HEAD
-          style={{ minWidth: '100px' }}
-=======
           style={{ minWidth: '95px' }}
->>>>>>> e1b6f0d8
           type="submit"
           loading={isSubmitting}
         >
           {<T id={'save'} />}
         </Button>
       </DialogFooterActions>
-    </DialogFooter>
+    </AllocateDialogFooter>
   );
 }
 
 export default compose(withDialogActions)(AllocateLandedCostFloatingActions);
+
+const AllocateDialogFooter = styled(DialogFooter)`
+  display: flex;
+`;
 
 const UnallocatedAmount = styled.div`
   color: #3f5278;
