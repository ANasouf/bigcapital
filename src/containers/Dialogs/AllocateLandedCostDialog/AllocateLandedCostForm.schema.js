import * as Yup from 'yup';
import intl from 'react-intl-universal';

<<<<<<< HEAD
export const AllocateLandedCostFormSchema = (maxAmount) =>
  Yup.object().shape({
    transaction_type: Yup.string()
      .required()
      .label(intl.get('transaction_type')),
    transaction_id: Yup.string()
      .required()
      .label(intl.get('transaction_number')),
    transaction_entry_id: Yup.string()
      .required()
      .label(intl.get('transaction_line')),
    amount: Yup.number().max(maxAmount).label(intl.get('amount')),
    allocation_method: Yup.string().required().trim(),
=======
export const AllocateLandedCostFormSchema = () =>
  Yup.object().shape({
    transaction_type: Yup.string().label(intl.get('transaction_type')),
    transaction_date: Yup.date().label(intl.get('transaction_date')),
    transaction_id: Yup.string().label(intl.get('transaction_number')),
    transaction_entry_id: Yup.string().label(intl.get('transaction_line')),
    amount: Yup.number().label(intl.get('amount')),
    allocation_method: Yup.string().trim(),
>>>>>>> e1b6f0d8
    items: Yup.array().of(
      Yup.object().shape({
        entry_id: Yup.number().nullable(),
        cost: Yup.number().nullable(),
      }),
    ),
  });<|MERGE_RESOLUTION|>--- conflicted
+++ resolved
@@ -1,21 +1,6 @@
 import * as Yup from 'yup';
 import intl from 'react-intl-universal';
 
-<<<<<<< HEAD
-export const AllocateLandedCostFormSchema = (maxAmount) =>
-  Yup.object().shape({
-    transaction_type: Yup.string()
-      .required()
-      .label(intl.get('transaction_type')),
-    transaction_id: Yup.string()
-      .required()
-      .label(intl.get('transaction_number')),
-    transaction_entry_id: Yup.string()
-      .required()
-      .label(intl.get('transaction_line')),
-    amount: Yup.number().max(maxAmount).label(intl.get('amount')),
-    allocation_method: Yup.string().required().trim(),
-=======
 export const AllocateLandedCostFormSchema = () =>
   Yup.object().shape({
     transaction_type: Yup.string().label(intl.get('transaction_type')),
@@ -24,7 +9,6 @@
     transaction_entry_id: Yup.string().label(intl.get('transaction_line')),
     amount: Yup.number().label(intl.get('amount')),
     allocation_method: Yup.string().trim(),
->>>>>>> e1b6f0d8
     items: Yup.array().of(
       Yup.object().shape({
         entry_id: Yup.number().nullable(),
