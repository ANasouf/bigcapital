import React from 'react';
import { FastField, Field, ErrorMessage } from 'formik';
import {
  Classes,
  FormGroup,
  RadioGroup,
  Radio,
  InputGroup,
} from '@blueprintjs/core';
import classNames from 'classnames';
import { FormattedMessage as T, If } from 'components';
import intl from 'react-intl-universal';
import { inputIntent, handleStringChange } from 'utils';
import { FieldRequiredHint, ListSelect } from 'components';
import { CLASSES } from 'common/classes';
import allocateLandedCostType from 'common/allocateLandedCostType';

import AllocateLandedCostFormBody from './AllocateLandedCostFormBody';
import {
  transactionsSelectShouldUpdate,
  allocateCostToEntries,
  resetAllocatedCostEntries,
} from './utils';
import { useAllocateLandedConstDialogContext } from './AllocateLandedCostDialogProvider';

/**
 * Allocate landed cost form fields.
 */
export default function AllocateLandedCostFormFields() {
  // Allocated landed cost dialog.
  const { costTransactionEntries, landedCostTransactions } =
    useAllocateLandedConstDialogContext();

  return (
    <div className={Classes.DIALOG_BODY}>
      {/*------------Transaction type -----------*/}
      <FastField
        name={'transaction_type'}
        transactions={allocateLandedCostType}
        shouldUpdate={transactionsSelectShouldUpdate}
      >
        {({
          form: { values, setFieldValue },
          field: { value },
          meta: { error, touched },
        }) => (
          <FormGroup
            label={<T id={'transaction_type'} />}
            labelInfo={<FieldRequiredHint />}
            helperText={<ErrorMessage name="transaction_type" />}
            intent={inputIntent({ error, touched })}
            inline={true}
            className={classNames(CLASSES.FILL, 'form-group--transaction_type')}
          >
            <ListSelect
              items={allocateLandedCostType}
              onItemSelect={(type) => {
                const { items } = values;

                setFieldValue('transaction_type', type.value);
                setFieldValue('transaction_id', '');
                setFieldValue('transaction_entry_id', '');

                setFieldValue('amount', '');
                setFieldValue('items', resetAllocatedCostEntries(items));
              }}
              filterable={false}
              selectedItem={value}
              selectedItemProp={'value'}
              textProp={'name'}
              popoverProps={{ minimal: true }}
            />
          </FormGroup>
        )}
      </FastField>

      {/*------------ Transaction  -----------*/}
      <Field
        name={'transaction_id'}
        transactions={landedCostTransactions}
        shouldUpdate={transactionsSelectShouldUpdate}
      >
        {({ form, field: { value }, meta: { error, touched } }) => (
          <FormGroup
            label={<T id={'transaction_id'} />}
            labelInfo={<FieldRequiredHint />}
            intent={inputIntent({ error, touched })}
            helperText={<ErrorMessage name="transaction_id" />}
            className={classNames(CLASSES.FILL, 'form-group--transaction_id')}
            inline={true}
          >
            <ListSelect
              items={landedCostTransactions}
              onItemSelect={({ id }) => {
                const { items } = form.values;
                form.setFieldValue('transaction_id', id);
                form.setFieldValue('transaction_entry_id', '');

                form.setFieldValue('amount', '');
                form.setFieldValue('items', resetAllocatedCostEntries(items));
              }}
              filterable={false}
              selectedItem={value}
              selectedItemProp={'id'}
              textProp={'name'}
              labelProp={'formatted_unallocated_cost_amount'}
              defaultText={intl.get(
                'landed_cost.dialog.label_select_transaction',
              )}
              popoverProps={{ minimal: true }}
            />
          </FormGroup>
        )}
      </Field>

      {/*------------ Transaction line  -----------*/}
      <If condition={costTransactionEntries.length > 0}>
        <Field
          name={'transaction_entry_id'}
          transactions={costTransactionEntries}
          shouldUpdate={transactionsSelectShouldUpdate}
        >
          {({ form, field: { value }, meta: { error, touched } }) => (
            <FormGroup
              label={<T id={'transaction_line'} />}
              intent={inputIntent({ error, touched })}
              helperText={<ErrorMessage name="transaction_entry_id" />}
              className={classNames(
                CLASSES.FILL,
                'form-group--transaction_entry_id',
              )}
              inline={true}
            >
              <ListSelect
<<<<<<< HEAD
                items={costTransactionEntries}
                onItemSelect={({ id, unallocated_cost_amount }) => {
                  const { items, allocation_method } = form.values;

=======
                items={transactionEntries}
                onItemSelect={(entry) => {
                  const { id, unallocated_cost_amount: unallocatedAmount } = entry;
                  const { items, allocation_method } = form.values;

                  form.setFieldValue('amount', unallocatedAmount);
>>>>>>> e1b6f0d8
                  form.setFieldValue('transaction_entry_id', id);
                  form.setFieldValue('amount', unallocated_cost_amount);

                  form.setFieldValue(
                    'items',
<<<<<<< HEAD
                    allocateCostToEntries(
                      unallocated_cost_amount,
                      allocation_method,
                      items,
                    ),
=======
                    allocateCostToEntries(unallocatedAmount, allocation_method, items),
>>>>>>> e1b6f0d8
                  );
                }}
                filterable={false}
                selectedItem={value}
                selectedItemProp={'id'}
                textProp={'name'}
                labelProp={'formatted_unallocated_cost_amount'}
                defaultText={intl.get(
                  'landed_cost.dialog.label_select_transaction_entry',
                )}
                popoverProps={{ minimal: true }}
              />
            </FormGroup>
          )}
        </Field>
      </If>

      {/*------------ Amount -----------*/}
      <FastField name={'amount'}>
        {({ form, field, meta: { error, touched } }) => (
          <FormGroup
            label={<T id={'amount'} />}
            intent={inputIntent({ error, touched })}
            helperText={<ErrorMessage name="amount" />}
            className={'form-group--amount'}
            inline={true}
          >
            <InputGroup
              {...field}
              onBlur={(e) => {
                const amount = e.target.value;
                const { allocation_method, items } = form.values;

                form.setFieldValue(
                  'items',
                  allocateCostToEntries(amount, allocation_method, items),
                );
              }}
            />
          </FormGroup>
        )}
      </FastField>

      {/*------------ Allocation method -----------*/}
      <Field name={'allocation_method'}>
        {({ form, field: { value }, meta: { touched, error } }) => (
          <FormGroup
            medium={true}
            label={<T id={'allocation_method'} />}
            labelInfo={<FieldRequiredHint />}
            className={'form-group--allocation_method'}
            intent={inputIntent({ error, touched })}
            helperText={<ErrorMessage name="allocation_method" />}
            inline={true}
          >
            <RadioGroup
              onChange={handleStringChange((_value) => {
                const { amount, items } = form.values;

                form.setFieldValue('allocation_method', _value);
                form.setFieldValue(
                  'items',
                  allocateCostToEntries(amount, _value, items),
                );
              })}
              selectedValue={value}
              inline={true}
            >
              <Radio label={<T id={'quantity'} />} value="quantity" />
              <Radio label={<T id={'valuation'} />} value="value" />
            </RadioGroup>
          </FormGroup>
        )}
      </Field>

      {/*------------ Allocate Landed cost Table -----------*/}
      <AllocateLandedCostFormBody />
    </div>
  );
}<|MERGE_RESOLUTION|>--- conflicted
+++ resolved
@@ -132,33 +132,21 @@
               inline={true}
             >
               <ListSelect
-<<<<<<< HEAD
                 items={costTransactionEntries}
-                onItemSelect={({ id, unallocated_cost_amount }) => {
+                onItemSelect={(entry) => {
+                  const { id, unallocated_cost_amount: unallocatedAmount } =
+                    entry;
                   const { items, allocation_method } = form.values;
 
-=======
-                items={transactionEntries}
-                onItemSelect={(entry) => {
-                  const { id, unallocated_cost_amount: unallocatedAmount } = entry;
-                  const { items, allocation_method } = form.values;
-
                   form.setFieldValue('amount', unallocatedAmount);
->>>>>>> e1b6f0d8
                   form.setFieldValue('transaction_entry_id', id);
-                  form.setFieldValue('amount', unallocated_cost_amount);
-
                   form.setFieldValue(
                     'items',
-<<<<<<< HEAD
                     allocateCostToEntries(
-                      unallocated_cost_amount,
+                      unallocatedAmount,
                       allocation_method,
                       items,
                     ),
-=======
-                    allocateCostToEntries(unallocatedAmount, allocation_method, items),
->>>>>>> e1b6f0d8
                   );
                 }}
                 filterable={false}
