import React from 'react';
import { useHistory } from 'react-router-dom';
import { DataTable, Card } from 'components';

import 'style/pages/PaymentTransactions/List.scss';

import {
  useInvoicePaymentTransactionsColumns,
  ActionsMenu,
} from './components';
import { useInvoiceDetailDrawerContext } from '../InvoiceDetailDrawerProvider';
import { useInvoicePaymentTransactions } from 'hooks/query';

<<<<<<< HEAD
import { TableStyle } from '../../../../common';
import TableSkeletonRows from 'components/Datatable/TableSkeletonRows';
=======
import withAlertsActions from 'containers/Alert/withAlertActions';
import withDrawerActions from 'containers/Drawer/withDrawerActions';

import { compose } from 'utils';
>>>>>>> 0e79dcea

/**
 * Invoice payment transactions datatable.
 */
<<<<<<< HEAD
export default function InvoicePaymentTransactionsTable() {
  // Retrieve invoice payment transactions columns.
=======
function InvoicePaymentTransactionsTable({
  // #withAlertsActions
  openAlert,

  // #withDrawerActions
  closeDrawer,
}) {
  const history = useHistory();
>>>>>>> 0e79dcea
  const columns = useInvoicePaymentTransactionsColumns();

  // Invoice drawer context.
  const { invoiceId } = useInvoiceDetailDrawerContext();

  // Fetch invoice payment transactions.
  const {
    data: paymentTransactions,
    isFetching: isPaymentTransactionFetching,
    isLoading: isPaymentTransactionLoading,
  } = useInvoicePaymentTransactions(invoiceId, {
    enabled: !!invoiceId,
  });

<<<<<<< HEAD
=======
  // Handles delete payment transactions.
  const handleDeletePaymentTransactons = ({ payment_receive_id }) => {
    openAlert('payment-receive-delete', {
      paymentReceiveId: payment_receive_id,
    });
  };

  // Handles edit payment transactions.
  const handleEditPaymentTransactions = ({ payment_receive_id }) => {
    history.push(`/payment-receives/${payment_receive_id}/edit`);
    closeDrawer('invoice-detail-drawer');
  };

>>>>>>> 0e79dcea
  return (
    <Card>
      <DataTable
        columns={columns}
        data={paymentTransactions}
        loading={isPaymentTransactionLoading}
        headerLoading={isPaymentTransactionLoading}
        progressBarLoading={isPaymentTransactionFetching}
<<<<<<< HEAD
        TableLoadingRenderer={TableSkeletonRows}
        styleName={TableStyle.Constrant}
=======
        ContextMenu={ActionsMenu}
        payload={{
          onDelete: handleDeletePaymentTransactons,
          onEdit: handleEditPaymentTransactions,
        }}
        className={'payment-transactions'}
>>>>>>> 0e79dcea
      />
    </Card>
  );
}

export default compose(
  withAlertsActions,
  withDrawerActions,
)(InvoicePaymentTransactionsTable);<|MERGE_RESOLUTION|>--- conflicted
+++ resolved
@@ -1,8 +1,6 @@
 import React from 'react';
 import { useHistory } from 'react-router-dom';
 import { DataTable, Card } from 'components';
-
-import 'style/pages/PaymentTransactions/List.scss';
 
 import {
   useInvoicePaymentTransactionsColumns,
@@ -11,23 +9,17 @@
 import { useInvoiceDetailDrawerContext } from '../InvoiceDetailDrawerProvider';
 import { useInvoicePaymentTransactions } from 'hooks/query';
 
-<<<<<<< HEAD
 import { TableStyle } from '../../../../common';
 import TableSkeletonRows from 'components/Datatable/TableSkeletonRows';
-=======
+
 import withAlertsActions from 'containers/Alert/withAlertActions';
 import withDrawerActions from 'containers/Drawer/withDrawerActions';
 
 import { compose } from 'utils';
->>>>>>> 0e79dcea
 
 /**
  * Invoice payment transactions datatable.
  */
-<<<<<<< HEAD
-export default function InvoicePaymentTransactionsTable() {
-  // Retrieve invoice payment transactions columns.
-=======
 function InvoicePaymentTransactionsTable({
   // #withAlertsActions
   openAlert,
@@ -36,7 +28,8 @@
   closeDrawer,
 }) {
   const history = useHistory();
->>>>>>> 0e79dcea
+
+  // Invoice payment transactions table columns.
   const columns = useInvoicePaymentTransactionsColumns();
 
   // Invoice drawer context.
@@ -51,8 +44,6 @@
     enabled: !!invoiceId,
   });
 
-<<<<<<< HEAD
-=======
   // Handles delete payment transactions.
   const handleDeletePaymentTransactons = ({ payment_receive_id }) => {
     openAlert('payment-receive-delete', {
@@ -65,8 +56,6 @@
     history.push(`/payment-receives/${payment_receive_id}/edit`);
     closeDrawer('invoice-detail-drawer');
   };
-
->>>>>>> 0e79dcea
   return (
     <Card>
       <DataTable
@@ -75,17 +64,13 @@
         loading={isPaymentTransactionLoading}
         headerLoading={isPaymentTransactionLoading}
         progressBarLoading={isPaymentTransactionFetching}
-<<<<<<< HEAD
         TableLoadingRenderer={TableSkeletonRows}
         styleName={TableStyle.Constrant}
-=======
         ContextMenu={ActionsMenu}
         payload={{
           onDelete: handleDeletePaymentTransactons,
           onEdit: handleEditPaymentTransactions,
         }}
-        className={'payment-transactions'}
->>>>>>> 0e79dcea
       />
     </Card>
   );
