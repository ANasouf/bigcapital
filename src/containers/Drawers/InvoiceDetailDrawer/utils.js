--- conflicted
+++ resolved
@@ -8,24 +8,12 @@
   MenuItem,
   Menu,
 } from '@blueprintjs/core';
-<<<<<<< HEAD
 import { Icon, FormattedMessage as T, Choose, Can } from 'components';
 import {
   SaleInvoiceAction,
   AbilitySubject,
 } from '../../../common/abilityOption';
 import { FormatNumberCell } from '../../../components';
-=======
-import clsx from 'classnames';
-import { CLASSES } from '../../../common/classes';
-import {
-  Icon,
-  FormattedMessage as T,
-  Choose,
-  FormatDateCell,
-  FormatNumberCell,
-} from '../../../components';
->>>>>>> 07e52bef
 import { useInvoiceDetailDrawerContext } from './InvoiceDetailDrawerProvider';
 
 /**
