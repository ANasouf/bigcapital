import React from 'react';
import { Route, Switch } from 'react-router-dom';
import classNames from 'classnames';
import { CLASSES } from 'common/classes';

import DashboardTopbarUser from 'components/Dashboard/TopbarUser';
import UsersActions from 'containers/Preferences/Users/UsersActions';
import CurrenciesActions from 'containers/Preferences/Currencies/CurrenciesActions';
<<<<<<< HEAD
import WarehousesActions from '../../containers/Preferences/Warehouses/WarehousesActions'
=======
import BranchesActions from '../../containers/Preferences/Branches/BranchesActions';
>>>>>>> dea4fe0e
import withDashboard from 'containers/Dashboard/withDashboard';

import { compose } from 'utils';

import 'style/pages/Preferences/Topbar.scss';

/**
 * Preferences topbar.
 */
function PreferencesTopbar({ preferencesPageTitle }) {
  return (
    <div
      className={classNames(
        CLASSES.PREFERENCES_PAGE_TOPBAR,
        CLASSES.PREFERENCES_TOPBAR,
      )}
    >
      <div class="preferences-topbar__title">
        <h2>{preferencesPageTitle}</h2>
      </div>
      <div class="preferences-topbar__actions">
        <Route pathname="/preferences">
          <Switch>
            <Route exact path={'/preferences/users'} component={UsersActions} />
            <Route
              exact
              path={'/preferences/currencies'}
              component={CurrenciesActions}
            />
            <Route
              exact
<<<<<<< HEAD
              path={'/preferences/warehouses'}
              component={WarehousesActions}
=======
              path={'/preferences/branches'}
              component={BranchesActions}
>>>>>>> dea4fe0e
            />
          </Switch>
        </Route>
      </div>

      <div class="preferences-topbar__user">
        <DashboardTopbarUser />
      </div>
    </div>
  );
}

export default compose(
  withDashboard(({ preferencesPageTitle }) => ({ preferencesPageTitle })),
)(PreferencesTopbar);<|MERGE_RESOLUTION|>--- conflicted
+++ resolved
@@ -6,11 +6,8 @@
 import DashboardTopbarUser from 'components/Dashboard/TopbarUser';
 import UsersActions from 'containers/Preferences/Users/UsersActions';
 import CurrenciesActions from 'containers/Preferences/Currencies/CurrenciesActions';
-<<<<<<< HEAD
 import WarehousesActions from '../../containers/Preferences/Warehouses/WarehousesActions'
-=======
 import BranchesActions from '../../containers/Preferences/Branches/BranchesActions';
->>>>>>> dea4fe0e
 import withDashboard from 'containers/Dashboard/withDashboard';
 
 import { compose } from 'utils';
@@ -42,13 +39,13 @@
             />
             <Route
               exact
-<<<<<<< HEAD
               path={'/preferences/warehouses'}
               component={WarehousesActions}
-=======
+            />
+            <Route
+              exact
               path={'/preferences/branches'}
               component={BranchesActions}
->>>>>>> dea4fe0e
             />
           </Switch>
         </Route>
