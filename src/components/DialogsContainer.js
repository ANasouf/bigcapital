import React from 'react';

import AccountDialog from 'containers/Dialogs/AccountDialog';
import InviteUserDialog from 'containers/Dialogs/InviteUserDialog';
import UserFormDialog from 'containers/Dialogs/UserFormDialog';
import ItemCategoryDialog from 'containers/Dialogs/ItemCategoryDialog';
import CurrencyFormDialog from 'containers/Dialogs/CurrencyFormDialog';
import ExchangeRateFormDialog from 'containers/Dialogs/ExchangeRateFormDialog';

import InventoryAdjustmentDialog from 'containers/Dialogs/InventoryAdjustmentFormDialog';
import PaymentViaVoucherDialog from 'containers/Dialogs/PaymentViaVoucherDialog';
import KeyboardShortcutsDialog from 'containers/Dialogs/keyboardShortcutsDialog';
import ContactDuplicateDialog from 'containers/Dialogs/ContactDuplicateDialog';
import QuickPaymentReceiveFormDialog from 'containers/Dialogs/QuickPaymentReceiveFormDialog';
import QuickPaymentMadeFormDialog from 'containers/Dialogs/QuickPaymentMadeFormDialog';
import AllocateLandedCostDialog from 'containers/Dialogs/AllocateLandedCostDialog';
import InvoicePdfPreviewDialog from 'containers/Dialogs/InvoicePdfPreviewDialog';
import EstimatePdfPreviewDialog from 'containers/Dialogs/EstimatePdfPreviewDialog';
import ReceiptPdfPreviewDialog from '../containers/Dialogs/ReceiptPdfPreviewDialog';
import MoneyInDialog from '../containers/Dialogs/MoneyInDialog';
import MoneyOutDialog from '../containers/Dialogs/MoneyOutDialog';
import BadDebtDialog from '../containers/Dialogs/BadDebtDialog';
import NotifyInvoiceViaSMSDialog from '../containers/Dialogs/NotifyInvoiceViaSMSDialog';
import NotifyReceiptViaSMSDialog from '../containers/Dialogs/NotifyReceiptViaSMSDialog';
import NotifyEstimateViaSMSDialog from '../containers/Dialogs/NotifyEstimateViaSMSDialog';
import NotifyPaymentReceiveViaSMSDialog from '../containers/Dialogs/NotifyPaymentReceiveViaSMSDialog';
import SMSMessageDialog from '../containers/Dialogs/SMSMessageDialog';
import RefundCreditNoteDialog from '../containers/Dialogs/RefundCreditNoteDialog';
import RefundVendorCreditDialog from '../containers/Dialogs/RefundVendorCreditDialog';
import ReconcileCreditNoteDialog from '../containers/Dialogs/ReconcileCreditNoteDialog';
import ReconcileVendorCreditDialog from '../containers/Dialogs/ReconcileVendorCreditDialog';
import LockingTransactionsDialog from '../containers/Dialogs/LockingTransactionsDialog';
import UnlockingTransactionsDialog from '../containers/Dialogs/UnlockingTransactionsDialog';
import UnlockingPartialTransactionsDialog from '../containers/Dialogs/UnlockingPartialTransactionsDialog';
import CreditNotePdfPreviewDialog from '../containers/Dialogs/CreditNotePdfPreviewDialog';
import PaymentReceivePdfPreviewDialog from '../containers/Dialogs/PaymentReceivePdfPreviewDialog';
<<<<<<< HEAD
import WarehouseFormDialog from '../containers/Dialogs/WarehouseFormDialog';
=======
import BranchFormDialog from '../containers/Dialogs/BranchFormDialog';
>>>>>>> dea4fe0e

/**
 * Dialogs container.
 */
export default function DialogsContainer() {
  return (
    <div>
      <AccountDialog dialogName={'account-form'} />
      <CurrencyFormDialog dialogName={'currency-form'} />
      <InviteUserDialog dialogName={'invite-user'} />
      <UserFormDialog dialogName={'user-form'} />
      <ExchangeRateFormDialog dialogName={'exchangeRate-form'} />
      <ItemCategoryDialog dialogName={'item-category-form'} />
      <InventoryAdjustmentDialog dialogName={'inventory-adjustment'} />
      <PaymentViaVoucherDialog dialogName={'payment-via-voucher'} />
      <KeyboardShortcutsDialog dialogName={'keyboard-shortcuts'} />
      <ContactDuplicateDialog dialogName={'contact-duplicate'} />
      <QuickPaymentReceiveFormDialog dialogName={'quick-payment-receive'} />
      <QuickPaymentMadeFormDialog dialogName={'quick-payment-made'} />
      <AllocateLandedCostDialog dialogName={'allocate-landed-cost'} />
      <InvoicePdfPreviewDialog dialogName={'invoice-pdf-preview'} />
      <EstimatePdfPreviewDialog dialogName={'estimate-pdf-preview'} />
      <ReceiptPdfPreviewDialog dialogName={'receipt-pdf-preview'} />
      <MoneyInDialog dialogName={'money-in'} />
      <MoneyOutDialog dialogName={'money-out'} />

      <NotifyInvoiceViaSMSDialog dialogName={'notify-invoice-via-sms'} />
      <NotifyReceiptViaSMSDialog dialogName={'notify-receipt-via-sms'} />
      <NotifyEstimateViaSMSDialog dialogName={'notify-estimate-via-sms'} />
      <NotifyPaymentReceiveViaSMSDialog dialogName={'notify-payment-via-sms'} />

      <BadDebtDialog dialogName={'write-off-bad-debt'} />
      <SMSMessageDialog dialogName={'sms-message-form'} />
      <RefundCreditNoteDialog dialogName={'refund-credit-note'} />
      <RefundVendorCreditDialog dialogName={'refund-vendor-credit'} />
      <ReconcileCreditNoteDialog dialogName={'reconcile-credit-note'} />
      <ReconcileVendorCreditDialog dialogName={'reconcile-vendor-credit'} />
      <LockingTransactionsDialog dialogName={'locking-transactions'} />
      <UnlockingTransactionsDialog dialogName={'unlocking-transactions'} />
      <UnlockingPartialTransactionsDialog
        dialogName={'unlocking-partial-transactions'}
      />
      <CreditNotePdfPreviewDialog dialogName={'credit-note-pdf-preview'} />
      <PaymentReceivePdfPreviewDialog dialogName={'payment-pdf-preview'} />
<<<<<<< HEAD
      <WarehouseFormDialog dialogName={'warehouse-form'} />
=======
      <BranchFormDialog dialogName={'branch-form'} />
>>>>>>> dea4fe0e
    </div>
  );
}<|MERGE_RESOLUTION|>--- conflicted
+++ resolved
@@ -34,11 +34,8 @@
 import UnlockingPartialTransactionsDialog from '../containers/Dialogs/UnlockingPartialTransactionsDialog';
 import CreditNotePdfPreviewDialog from '../containers/Dialogs/CreditNotePdfPreviewDialog';
 import PaymentReceivePdfPreviewDialog from '../containers/Dialogs/PaymentReceivePdfPreviewDialog';
-<<<<<<< HEAD
 import WarehouseFormDialog from '../containers/Dialogs/WarehouseFormDialog';
-=======
 import BranchFormDialog from '../containers/Dialogs/BranchFormDialog';
->>>>>>> dea4fe0e
 
 /**
  * Dialogs container.
@@ -83,11 +80,8 @@
       />
       <CreditNotePdfPreviewDialog dialogName={'credit-note-pdf-preview'} />
       <PaymentReceivePdfPreviewDialog dialogName={'payment-pdf-preview'} />
-<<<<<<< HEAD
       <WarehouseFormDialog dialogName={'warehouse-form'} />
-=======
       <BranchFormDialog dialogName={'branch-form'} />
->>>>>>> dea4fe0e
     </div>
   );
 }