--- conflicted
+++ resolved
@@ -40,10 +40,7 @@
   {
     path: `${BASE_URL}/warehouses`,
     component: Warehouses,
-<<<<<<< HEAD
-=======
     exact: true,
->>>>>>> 893ebb83
   },
   {
     path: `${BASE_URL}/branches`,
