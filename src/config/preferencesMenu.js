--- conflicted
+++ resolved
@@ -16,13 +16,12 @@
     href: '/preferences/currencies',
   },
   {
-<<<<<<< HEAD
     text: <T id={'warehouses.label'} />,
     href: '/preferences/warehouses',
-=======
+  },
+  {
     text: <T id={'branches.label'} />,
     href: '/preferences/branches',
->>>>>>> dea4fe0e
   },
   {
     text: <T id={'accountant'} />,
